--- conflicted
+++ resolved
@@ -5,11 +5,7 @@
 license = {text = "Apache-2.0"}
 requires-python = "<=3.13,>=3.11"
 name = "qute"
-<<<<<<< HEAD
-version = "0.4.1"
-=======
 version = "0.5.0"
->>>>>>> 1e942505
 description = "Deep learning workflow manager."
 readme = "README.md"
 classifiers = [
