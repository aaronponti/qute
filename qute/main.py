--- conflicted
+++ resolved
@@ -8,39 +8,6 @@
 #  Contributors:
 #    Aaron Ponti - initial API and implementation
 #  ******************************************************************************
-<<<<<<< HEAD
-import multiprocessing as mp
-import sys
-from typing import Optional
-
-import typer
-
-from qute import __version__
-from qute.cli import config_app, run_app
-
-app = typer.Typer(
-    add_completion=False,
-    no_args_is_help=True,
-    help="Command-line interface to run various qute jobs.",
-)
-
-
-@app.command()
-def version(
-    detailed: Optional[bool] = typer.Option(
-        False,
-        "-d",
-        "--detailed",
-        help="Show additional version information.",
-        show_default=False,
-    )
-):
-    """Print version information."""
-    if detailed:
-        """Display detailed version information."""
-        import subprocess
-=======
->>>>>>> 1e942505
 
 import sys
 
