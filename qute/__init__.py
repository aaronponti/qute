--- conflicted
+++ resolved
@@ -9,9 +9,6 @@
 #   Aaron Ponti - initial API and implementation
 # ******************************************************************************
 
-<<<<<<< HEAD
-__version__ = "0.4.1"
-=======
 import multiprocessing as mp
 import os
 import platform
@@ -27,7 +24,6 @@
     os.environ["PYTORCH_ENABLE_MPS_FALLBACK"] = "1"
 
 __version__ = "0.5.0"
->>>>>>> 1e942505
 __doc__ = f"""
 This is the documentation of the `qute` library (version {__version__}).
 
