version = 1
revision = 1
requires-python = ">=3.11, <=3.13"
resolution-markers = [
    "python_full_version >= '3.13' and platform_machine == 'x86_64' and sys_platform == 'darwin'",
    "python_full_version == '3.12.*' and platform_machine == 'x86_64' and sys_platform == 'darwin'",
    "python_full_version < '3.12' and platform_machine == 'x86_64' and sys_platform == 'darwin'",
    "python_full_version >= '3.13' and sys_platform == 'linux'",
    "python_full_version == '3.12.*' and sys_platform == 'linux'",
    "(python_full_version >= '3.13' and platform_machine != 'x86_64' and sys_platform == 'darwin') or (python_full_version >= '3.13' and sys_platform != 'darwin' and sys_platform != 'linux')",
    "(python_full_version == '3.12.*' and platform_machine != 'x86_64' and sys_platform == 'darwin') or (python_full_version == '3.12.*' and sys_platform != 'darwin' and sys_platform != 'linux')",
    "python_full_version < '3.12' and sys_platform == 'linux'",
    "(python_full_version < '3.12' and platform_machine != 'x86_64' and sys_platform == 'darwin') or (python_full_version < '3.12' and sys_platform != 'darwin' and sys_platform != 'linux')",
]

[[package]]
name = "absl-py"
version = "2.1.0"
source = { registry = "https://pypi.org/simple" }
sdist = { url = "https://files.pythonhosted.org/packages/7a/8f/fc001b92ecc467cc32ab38398bd0bfb45df46e7523bf33c2ad22a505f06e/absl-py-2.1.0.tar.gz", hash = "sha256:7820790efbb316739cde8b4e19357243fc3608a152024288513dd968d7d959ff", size = 118055 }
wheels = [
    { url = "https://files.pythonhosted.org/packages/a2/ad/e0d3c824784ff121c03cc031f944bc7e139a8f1870ffd2845cc2dd76f6c4/absl_py-2.1.0-py3-none-any.whl", hash = "sha256:526a04eadab8b4ee719ce68f204172ead1027549089702d99b9059f129ff1308", size = 133706 },
]

[[package]]
name = "acvl-utils"
version = "0.2.4"
source = { registry = "https://pypi.org/simple" }
dependencies = [
    { name = "batchgenerators" },
    { name = "blosc2" },
    { name = "connected-components-3d" },
    { name = "numpy" },
    { name = "scikit-image" },
    { name = "simpleitk" },
    { name = "torch" },
]
sdist = { url = "https://files.pythonhosted.org/packages/9c/a6/a604b00656c1e2ed68574efda3506c5b2aa91789266d03d1f1ba41aa5ed2/acvl_utils-0.2.4.tar.gz", hash = "sha256:afaec6c8a5ae311c94b7aa499d2e7477ee85bce73387463a864b69304a5a4904", size = 28158 }

[[package]]
name = "aiohappyeyeballs"
version = "2.4.6"
source = { registry = "https://pypi.org/simple" }
sdist = { url = "https://files.pythonhosted.org/packages/08/07/508f9ebba367fc3370162e53a3cfd12f5652ad79f0e0bfdf9f9847c6f159/aiohappyeyeballs-2.4.6.tar.gz", hash = "sha256:9b05052f9042985d32ecbe4b59a77ae19c006a78f1344d7fdad69d28ded3d0b0", size = 21726 }
wheels = [
    { url = "https://files.pythonhosted.org/packages/44/4c/03fb05f56551828ec67ceb3665e5dc51638042d204983a03b0a1541475b6/aiohappyeyeballs-2.4.6-py3-none-any.whl", hash = "sha256:147ec992cf873d74f5062644332c539fcd42956dc69453fe5204195e560517e1", size = 14543 },
]

[[package]]
name = "aiohttp"
version = "3.11.12"
source = { registry = "https://pypi.org/simple" }
dependencies = [
    { name = "aiohappyeyeballs" },
    { name = "aiosignal" },
    { name = "attrs" },
    { name = "frozenlist" },
    { name = "multidict" },
    { name = "propcache" },
    { name = "yarl" },
]
sdist = { url = "https://files.pythonhosted.org/packages/37/4b/952d49c73084fb790cb5c6ead50848c8e96b4980ad806cf4d2ad341eaa03/aiohttp-3.11.12.tar.gz", hash = "sha256:7603ca26d75b1b86160ce1bbe2787a0b706e592af5b2504e12caa88a217767b0", size = 7673175 }
wheels = [
    { url = "https://files.pythonhosted.org/packages/9c/38/35311e70196b6a63cfa033a7f741f800aa8a93f57442991cbe51da2394e7/aiohttp-3.11.12-cp311-cp311-macosx_10_9_universal2.whl", hash = "sha256:87a2e00bf17da098d90d4145375f1d985a81605267e7f9377ff94e55c5d769eb", size = 708797 },
    { url = "https://files.pythonhosted.org/packages/44/3e/46c656e68cbfc4f3fc7cb5d2ba4da6e91607fe83428208028156688f6201/aiohttp-3.11.12-cp311-cp311-macosx_10_9_x86_64.whl", hash = "sha256:b34508f1cd928ce915ed09682d11307ba4b37d0708d1f28e5774c07a7674cac9", size = 468669 },
    { url = "https://files.pythonhosted.org/packages/a0/d6/2088fb4fd1e3ac2bfb24bc172223babaa7cdbb2784d33c75ec09e66f62f8/aiohttp-3.11.12-cp311-cp311-macosx_11_0_arm64.whl", hash = "sha256:936d8a4f0f7081327014742cd51d320296b56aa6d324461a13724ab05f4b2933", size = 455739 },
    { url = "https://files.pythonhosted.org/packages/e7/dc/c443a6954a56f4a58b5efbfdf23cc6f3f0235e3424faf5a0c56264d5c7bb/aiohttp-3.11.12-cp311-cp311-manylinux_2_17_aarch64.manylinux2014_aarch64.whl", hash = "sha256:2de1378f72def7dfb5dbd73d86c19eda0ea7b0a6873910cc37d57e80f10d64e1", size = 1685858 },
    { url = "https://files.pythonhosted.org/packages/25/67/2d5b3aaade1d5d01c3b109aa76e3aa9630531252cda10aa02fb99b0b11a1/aiohttp-3.11.12-cp311-cp311-manylinux_2_17_ppc64le.manylinux2014_ppc64le.whl", hash = "sha256:b9d45dbb3aaec05cf01525ee1a7ac72de46a8c425cb75c003acd29f76b1ffe94", size = 1743829 },
    { url = "https://files.pythonhosted.org/packages/90/9b/9728fe9a3e1b8521198455d027b0b4035522be18f504b24c5d38d59e7278/aiohttp-3.11.12-cp311-cp311-manylinux_2_17_s390x.manylinux2014_s390x.whl", hash = "sha256:930ffa1925393381e1e0a9b82137fa7b34c92a019b521cf9f41263976666a0d6", size = 1785587 },
    { url = "https://files.pythonhosted.org/packages/ce/cf/28fbb43d4ebc1b4458374a3c7b6db3b556a90e358e9bbcfe6d9339c1e2b6/aiohttp-3.11.12-cp311-cp311-manylinux_2_17_x86_64.manylinux2014_x86_64.whl", hash = "sha256:8340def6737118f5429a5df4e88f440746b791f8f1c4ce4ad8a595f42c980bd5", size = 1675319 },
    { url = "https://files.pythonhosted.org/packages/e5/d2/006c459c11218cabaa7bca401f965c9cc828efbdea7e1615d4644eaf23f7/aiohttp-3.11.12-cp311-cp311-manylinux_2_5_i686.manylinux1_i686.manylinux_2_17_i686.manylinux2014_i686.whl", hash = "sha256:4016e383f91f2814e48ed61e6bda7d24c4d7f2402c75dd28f7e1027ae44ea204", size = 1619982 },
    { url = "https://files.pythonhosted.org/packages/9d/83/ca425891ebd37bee5d837110f7fddc4d808a7c6c126a7d1b5c3ad72fc6ba/aiohttp-3.11.12-cp311-cp311-musllinux_1_2_aarch64.whl", hash = "sha256:3c0600bcc1adfaaac321422d615939ef300df81e165f6522ad096b73439c0f58", size = 1654176 },
    { url = "https://files.pythonhosted.org/packages/25/df/047b1ce88514a1b4915d252513640184b63624e7914e41d846668b8edbda/aiohttp-3.11.12-cp311-cp311-musllinux_1_2_armv7l.whl", hash = "sha256:0450ada317a65383b7cce9576096150fdb97396dcfe559109b403c7242faffef", size = 1660198 },
    { url = "https://files.pythonhosted.org/packages/d3/cc/6ecb8e343f0902528620b9dbd567028a936d5489bebd7dbb0dd0914f4fdb/aiohttp-3.11.12-cp311-cp311-musllinux_1_2_i686.whl", hash = "sha256:850ff6155371fd802a280f8d369d4e15d69434651b844bde566ce97ee2277420", size = 1650186 },
    { url = "https://files.pythonhosted.org/packages/f8/f8/453df6dd69256ca8c06c53fc8803c9056e2b0b16509b070f9a3b4bdefd6c/aiohttp-3.11.12-cp311-cp311-musllinux_1_2_ppc64le.whl", hash = "sha256:8fd12d0f989c6099e7b0f30dc6e0d1e05499f3337461f0b2b0dadea6c64b89df", size = 1733063 },
    { url = "https://files.pythonhosted.org/packages/55/f8/540160787ff3000391de0e5d0d1d33be4c7972f933c21991e2ea105b2d5e/aiohttp-3.11.12-cp311-cp311-musllinux_1_2_s390x.whl", hash = "sha256:76719dd521c20a58a6c256d058547b3a9595d1d885b830013366e27011ffe804", size = 1755306 },
    { url = "https://files.pythonhosted.org/packages/30/7d/49f3bfdfefd741576157f8f91caa9ff61a6f3d620ca6339268327518221b/aiohttp-3.11.12-cp311-cp311-musllinux_1_2_x86_64.whl", hash = "sha256:97fe431f2ed646a3b56142fc81d238abcbaff08548d6912acb0b19a0cadc146b", size = 1692909 },
    { url = "https://files.pythonhosted.org/packages/40/9c/8ce00afd6f6112ce9a2309dc490fea376ae824708b94b7b5ea9cba979d1d/aiohttp-3.11.12-cp311-cp311-win32.whl", hash = "sha256:e10c440d142fa8b32cfdb194caf60ceeceb3e49807072e0dc3a8887ea80e8c16", size = 416584 },
    { url = "https://files.pythonhosted.org/packages/35/97/4d3c5f562f15830de472eb10a7a222655d750839943e0e6d915ef7e26114/aiohttp-3.11.12-cp311-cp311-win_amd64.whl", hash = "sha256:246067ba0cf5560cf42e775069c5d80a8989d14a7ded21af529a4e10e3e0f0e6", size = 442674 },
    { url = "https://files.pythonhosted.org/packages/4d/d0/94346961acb476569fca9a644cc6f9a02f97ef75961a6b8d2b35279b8d1f/aiohttp-3.11.12-cp312-cp312-macosx_10_13_universal2.whl", hash = "sha256:e392804a38353900c3fd8b7cacbea5132888f7129f8e241915e90b85f00e3250", size = 704837 },
    { url = "https://files.pythonhosted.org/packages/a9/af/05c503f1cc8f97621f199ef4b8db65fb88b8bc74a26ab2adb74789507ad3/aiohttp-3.11.12-cp312-cp312-macosx_10_13_x86_64.whl", hash = "sha256:8fa1510b96c08aaad49303ab11f8803787c99222288f310a62f493faf883ede1", size = 464218 },
    { url = "https://files.pythonhosted.org/packages/f2/48/b9949eb645b9bd699153a2ec48751b985e352ab3fed9d98c8115de305508/aiohttp-3.11.12-cp312-cp312-macosx_11_0_arm64.whl", hash = "sha256:dc065a4285307607df3f3686363e7f8bdd0d8ab35f12226362a847731516e42c", size = 456166 },
    { url = "https://files.pythonhosted.org/packages/14/fb/980981807baecb6f54bdd38beb1bd271d9a3a786e19a978871584d026dcf/aiohttp-3.11.12-cp312-cp312-manylinux_2_17_aarch64.manylinux2014_aarch64.whl", hash = "sha256:cddb31f8474695cd61fc9455c644fc1606c164b93bff2490390d90464b4655df", size = 1682528 },
    { url = "https://files.pythonhosted.org/packages/90/cb/77b1445e0a716914e6197b0698b7a3640590da6c692437920c586764d05b/aiohttp-3.11.12-cp312-cp312-manylinux_2_17_ppc64le.manylinux2014_ppc64le.whl", hash = "sha256:9dec0000d2d8621d8015c293e24589d46fa218637d820894cb7356c77eca3259", size = 1737154 },
    { url = "https://files.pythonhosted.org/packages/ff/24/d6fb1f4cede9ccbe98e4def6f3ed1e1efcb658871bbf29f4863ec646bf38/aiohttp-3.11.12-cp312-cp312-manylinux_2_17_s390x.manylinux2014_s390x.whl", hash = "sha256:e3552fe98e90fdf5918c04769f338a87fa4f00f3b28830ea9b78b1bdc6140e0d", size = 1793435 },
    { url = "https://files.pythonhosted.org/packages/17/e2/9f744cee0861af673dc271a3351f59ebd5415928e20080ab85be25641471/aiohttp-3.11.12-cp312-cp312-manylinux_2_17_x86_64.manylinux2014_x86_64.whl", hash = "sha256:6dfe7f984f28a8ae94ff3a7953cd9678550dbd2a1f9bda5dd9c5ae627744c78e", size = 1692010 },
    { url = "https://files.pythonhosted.org/packages/90/c4/4a1235c1df544223eb57ba553ce03bc706bdd065e53918767f7fa1ff99e0/aiohttp-3.11.12-cp312-cp312-manylinux_2_5_i686.manylinux1_i686.manylinux_2_17_i686.manylinux2014_i686.whl", hash = "sha256:a481a574af914b6e84624412666cbfbe531a05667ca197804ecc19c97b8ab1b0", size = 1619481 },
    { url = "https://files.pythonhosted.org/packages/60/70/cf12d402a94a33abda86dd136eb749b14c8eb9fec1e16adc310e25b20033/aiohttp-3.11.12-cp312-cp312-musllinux_1_2_aarch64.whl", hash = "sha256:1987770fb4887560363b0e1a9b75aa303e447433c41284d3af2840a2f226d6e0", size = 1641578 },
    { url = "https://files.pythonhosted.org/packages/1b/25/7211973fda1f5e833fcfd98ccb7f9ce4fbfc0074e3e70c0157a751d00db8/aiohttp-3.11.12-cp312-cp312-musllinux_1_2_armv7l.whl", hash = "sha256:a4ac6a0f0f6402854adca4e3259a623f5c82ec3f0c049374133bcb243132baf9", size = 1684463 },
    { url = "https://files.pythonhosted.org/packages/93/60/b5905b4d0693f6018b26afa9f2221fefc0dcbd3773fe2dff1a20fb5727f1/aiohttp-3.11.12-cp312-cp312-musllinux_1_2_i686.whl", hash = "sha256:c96a43822f1f9f69cc5c3706af33239489a6294be486a0447fb71380070d4d5f", size = 1646691 },
    { url = "https://files.pythonhosted.org/packages/b4/fc/ba1b14d6fdcd38df0b7c04640794b3683e949ea10937c8a58c14d697e93f/aiohttp-3.11.12-cp312-cp312-musllinux_1_2_ppc64le.whl", hash = "sha256:a5e69046f83c0d3cb8f0d5bd9b8838271b1bc898e01562a04398e160953e8eb9", size = 1702269 },
    { url = "https://files.pythonhosted.org/packages/5e/39/18c13c6f658b2ba9cc1e0c6fb2d02f98fd653ad2addcdf938193d51a9c53/aiohttp-3.11.12-cp312-cp312-musllinux_1_2_s390x.whl", hash = "sha256:68d54234c8d76d8ef74744f9f9fc6324f1508129e23da8883771cdbb5818cbef", size = 1734782 },
    { url = "https://files.pythonhosted.org/packages/9f/d2/ccc190023020e342419b265861877cd8ffb75bec37b7ddd8521dd2c6deb8/aiohttp-3.11.12-cp312-cp312-musllinux_1_2_x86_64.whl", hash = "sha256:c9fd9dcf9c91affe71654ef77426f5cf8489305e1c66ed4816f5a21874b094b9", size = 1694740 },
    { url = "https://files.pythonhosted.org/packages/3f/54/186805bcada64ea90ea909311ffedcd74369bfc6e880d39d2473314daa36/aiohttp-3.11.12-cp312-cp312-win32.whl", hash = "sha256:0ed49efcd0dc1611378beadbd97beb5d9ca8fe48579fc04a6ed0844072261b6a", size = 411530 },
    { url = "https://files.pythonhosted.org/packages/3d/63/5eca549d34d141bcd9de50d4e59b913f3641559460c739d5e215693cb54a/aiohttp-3.11.12-cp312-cp312-win_amd64.whl", hash = "sha256:54775858c7f2f214476773ce785a19ee81d1294a6bedc5cc17225355aab74802", size = 437860 },
    { url = "https://files.pythonhosted.org/packages/c3/9b/cea185d4b543ae08ee478373e16653722c19fcda10d2d0646f300ce10791/aiohttp-3.11.12-cp313-cp313-macosx_10_13_universal2.whl", hash = "sha256:413ad794dccb19453e2b97c2375f2ca3cdf34dc50d18cc2693bd5aed7d16f4b9", size = 698148 },
    { url = "https://files.pythonhosted.org/packages/91/5c/80d47fe7749fde584d1404a68ade29bcd7e58db8fa11fa38e8d90d77e447/aiohttp-3.11.12-cp313-cp313-macosx_10_13_x86_64.whl", hash = "sha256:4a93d28ed4b4b39e6f46fd240896c29b686b75e39cc6992692e3922ff6982b4c", size = 460831 },
    { url = "https://files.pythonhosted.org/packages/8e/f9/de568f8a8ca6b061d157c50272620c53168d6e3eeddae78dbb0f7db981eb/aiohttp-3.11.12-cp313-cp313-macosx_11_0_arm64.whl", hash = "sha256:d589264dbba3b16e8951b6f145d1e6b883094075283dafcab4cdd564a9e353a0", size = 453122 },
    { url = "https://files.pythonhosted.org/packages/8b/fd/b775970a047543bbc1d0f66725ba72acef788028fce215dc959fd15a8200/aiohttp-3.11.12-cp313-cp313-manylinux_2_17_aarch64.manylinux2014_aarch64.whl", hash = "sha256:e5148ca8955affdfeb864aca158ecae11030e952b25b3ae15d4e2b5ba299bad2", size = 1665336 },
    { url = "https://files.pythonhosted.org/packages/82/9b/aff01d4f9716245a1b2965f02044e4474fadd2bcfe63cf249ca788541886/aiohttp-3.11.12-cp313-cp313-manylinux_2_17_ppc64le.manylinux2014_ppc64le.whl", hash = "sha256:525410e0790aab036492eeea913858989c4cb070ff373ec3bc322d700bdf47c1", size = 1718111 },
    { url = "https://files.pythonhosted.org/packages/e0/a9/166fd2d8b2cc64f08104aa614fad30eee506b563154081bf88ce729bc665/aiohttp-3.11.12-cp313-cp313-manylinux_2_17_s390x.manylinux2014_s390x.whl", hash = "sha256:9bd8695be2c80b665ae3f05cb584093a1e59c35ecb7d794d1edd96e8cc9201d7", size = 1775293 },
    { url = "https://files.pythonhosted.org/packages/13/c5/0d3c89bd9e36288f10dc246f42518ce8e1c333f27636ac78df091c86bb4a/aiohttp-3.11.12-cp313-cp313-manylinux_2_17_x86_64.manylinux2014_x86_64.whl", hash = "sha256:f0203433121484b32646a5f5ea93ae86f3d9559d7243f07e8c0eab5ff8e3f70e", size = 1677338 },
    { url = "https://files.pythonhosted.org/packages/72/b2/017db2833ef537be284f64ead78725984db8a39276c1a9a07c5c7526e238/aiohttp-3.11.12-cp313-cp313-manylinux_2_5_i686.manylinux1_i686.manylinux_2_17_i686.manylinux2014_i686.whl", hash = "sha256:40cd36749a1035c34ba8d8aaf221b91ca3d111532e5ccb5fa8c3703ab1b967ed", size = 1603365 },
    { url = "https://files.pythonhosted.org/packages/fc/72/b66c96a106ec7e791e29988c222141dd1219d7793ffb01e72245399e08d2/aiohttp-3.11.12-cp313-cp313-musllinux_1_2_aarch64.whl", hash = "sha256:a7442662afebbf7b4c6d28cb7aab9e9ce3a5df055fc4116cc7228192ad6cb484", size = 1618464 },
    { url = "https://files.pythonhosted.org/packages/3f/50/e68a40f267b46a603bab569d48d57f23508801614e05b3369898c5b2910a/aiohttp-3.11.12-cp313-cp313-musllinux_1_2_armv7l.whl", hash = "sha256:8a2fb742ef378284a50766e985804bd6adb5adb5aa781100b09befdbfa757b65", size = 1657827 },
    { url = "https://files.pythonhosted.org/packages/c5/1d/aafbcdb1773d0ba7c20793ebeedfaba1f3f7462f6fc251f24983ed738aa7/aiohttp-3.11.12-cp313-cp313-musllinux_1_2_i686.whl", hash = "sha256:2cee3b117a8d13ab98b38d5b6bdcd040cfb4181068d05ce0c474ec9db5f3c5bb", size = 1616700 },
    { url = "https://files.pythonhosted.org/packages/b0/5e/6cd9724a2932f36e2a6b742436a36d64784322cfb3406ca773f903bb9a70/aiohttp-3.11.12-cp313-cp313-musllinux_1_2_ppc64le.whl", hash = "sha256:f6a19bcab7fbd8f8649d6595624856635159a6527861b9cdc3447af288a00c00", size = 1685643 },
    { url = "https://files.pythonhosted.org/packages/8b/38/ea6c91d5c767fd45a18151675a07c710ca018b30aa876a9f35b32fa59761/aiohttp-3.11.12-cp313-cp313-musllinux_1_2_s390x.whl", hash = "sha256:e4cecdb52aaa9994fbed6b81d4568427b6002f0a91c322697a4bfcc2b2363f5a", size = 1715487 },
    { url = "https://files.pythonhosted.org/packages/8e/24/e9edbcb7d1d93c02e055490348df6f955d675e85a028c33babdcaeda0853/aiohttp-3.11.12-cp313-cp313-musllinux_1_2_x86_64.whl", hash = "sha256:30f546358dfa0953db92ba620101fefc81574f87b2346556b90b5f3ef16e55ce", size = 1672948 },
    { url = "https://files.pythonhosted.org/packages/25/be/0b1fb737268e003198f25c3a68c2135e76e4754bf399a879b27bd508a003/aiohttp-3.11.12-cp313-cp313-win32.whl", hash = "sha256:ce1bb21fc7d753b5f8a5d5a4bae99566386b15e716ebdb410154c16c91494d7f", size = 410396 },
    { url = "https://files.pythonhosted.org/packages/68/fd/677def96a75057b0a26446b62f8fbb084435b20a7d270c99539c26573bfd/aiohttp-3.11.12-cp313-cp313-win_amd64.whl", hash = "sha256:f7914ab70d2ee8ab91c13e5402122edbc77821c66d2758abb53aabe87f013287", size = 436234 },
]

[[package]]
name = "aiohttp-cors"
version = "0.8.0"
source = { registry = "https://pypi.org/simple" }
dependencies = [
    { name = "aiohttp" },
]
sdist = { url = "https://files.pythonhosted.org/packages/1d/a8/3edbba1d565f7888c52e04ac6188e19b812a9fc39d81dea413f3abf81bfa/aiohttp_cors-0.8.0.tar.gz", hash = "sha256:ec70f38432c938e39d240ff38a7d789a5aa0a18087882c12d6cc141eef1144f6", size = 38700 }
wheels = [
    { url = "https://files.pythonhosted.org/packages/18/72/70ceb7bc2d7cbd54553279aed8f8f89888826137504933dc8f7bcd5e95e0/aiohttp_cors-0.8.0-py3-none-any.whl", hash = "sha256:b656eeadb84c8fc6771b07460419b100f20dee1d6bf403505b5bd347894c7941", size = 25196 },
]

[[package]]
name = "aiosignal"
version = "1.3.2"
source = { registry = "https://pypi.org/simple" }
dependencies = [
    { name = "frozenlist" },
]
sdist = { url = "https://files.pythonhosted.org/packages/ba/b5/6d55e80f6d8a08ce22b982eafa278d823b541c925f11ee774b0b9c43473d/aiosignal-1.3.2.tar.gz", hash = "sha256:a8c255c66fafb1e499c9351d0bf32ff2d8a0321595ebac3b93713656d2436f54", size = 19424 }
wheels = [
    { url = "https://files.pythonhosted.org/packages/ec/6a/bc7e17a3e87a2985d3e8f4da4cd0f481060eb78fb08596c42be62c90a4d9/aiosignal-1.3.2-py2.py3-none-any.whl", hash = "sha256:45cde58e409a301715980c2b01d0c28bdde3770d8290b5eb2173759d9acb31a5", size = 7597 },
]

[[package]]
name = "annotated-types"
version = "0.7.0"
source = { registry = "https://pypi.org/simple" }
sdist = { url = "https://files.pythonhosted.org/packages/ee/67/531ea369ba64dcff5ec9c3402f9f51bf748cec26dde048a2f973a4eea7f5/annotated_types-0.7.0.tar.gz", hash = "sha256:aff07c09a53a08bc8cfccb9c85b05f1aa9a2a6f23728d790723543408344ce89", size = 16081 }
wheels = [
    { url = "https://files.pythonhosted.org/packages/78/b6/6307fbef88d9b5ee7421e68d78a9f162e0da4900bc5f5793f6d3d0e34fb8/annotated_types-0.7.0-py3-none-any.whl", hash = "sha256:1f02e8b43a8fbbc3f3e0d4f0f4bfc8131bcb4eebe8849b8e5c773f3a1c582a53", size = 13643 },
]

[[package]]
name = "anyio"
version = "4.8.0"
source = { registry = "https://pypi.org/simple" }
dependencies = [
    { name = "idna" },
    { name = "sniffio" },
    { name = "typing-extensions", marker = "python_full_version < '3.13'" },
]
sdist = { url = "https://files.pythonhosted.org/packages/a3/73/199a98fc2dae33535d6b8e8e6ec01f8c1d76c9adb096c6b7d64823038cde/anyio-4.8.0.tar.gz", hash = "sha256:1d9fe889df5212298c0c0723fa20479d1b94883a2df44bd3897aa91083316f7a", size = 181126 }
wheels = [
    { url = "https://files.pythonhosted.org/packages/46/eb/e7f063ad1fec6b3178a3cd82d1a3c4de82cccf283fc42746168188e1cdd5/anyio-4.8.0-py3-none-any.whl", hash = "sha256:b5011f270ab5eb0abf13385f851315585cc37ef330dd88e27ec3d34d651fd47a", size = 96041 },
]

[[package]]
name = "argparse"
version = "1.4.0"
source = { registry = "https://pypi.org/simple" }
sdist = { url = "https://files.pythonhosted.org/packages/18/dd/e617cfc3f6210ae183374cd9f6a26b20514bbb5a792af97949c5aacddf0f/argparse-1.4.0.tar.gz", hash = "sha256:62b089a55be1d8949cd2bc7e0df0bddb9e028faefc8c32038cc84862aefdd6e4", size = 70508 }
wheels = [
    { url = "https://files.pythonhosted.org/packages/f2/94/3af39d34be01a24a6e65433d19e107099374224905f1e0cc6bbe1fd22a2f/argparse-1.4.0-py2.py3-none-any.whl", hash = "sha256:c31647edb69fd3d465a847ea3157d37bed1f95f19760b11a47aa91c04b666314", size = 23000 },
]

[[package]]
name = "attrs"
version = "25.1.0"
source = { registry = "https://pypi.org/simple" }
sdist = { url = "https://files.pythonhosted.org/packages/49/7c/fdf464bcc51d23881d110abd74b512a42b3d5d376a55a831b44c603ae17f/attrs-25.1.0.tar.gz", hash = "sha256:1c97078a80c814273a76b2a298a932eb681c87415c11dee0a6921de7f1b02c3e", size = 810562 }
wheels = [
    { url = "https://files.pythonhosted.org/packages/fc/30/d4986a882011f9df997a55e6becd864812ccfcd821d64aac8570ee39f719/attrs-25.1.0-py3-none-any.whl", hash = "sha256:c75a69e28a550a7e93789579c22aa26b0f5b83b75dc4e08fe092980051e1090a", size = 63152 },
]

[[package]]
name = "batchgenerators"
version = "0.25.1"
source = { registry = "https://pypi.org/simple" }
dependencies = [
    { name = "future" },
    { name = "numpy" },
    { name = "pandas" },
    { name = "pillow" },
    { name = "scikit-image" },
    { name = "scikit-learn" },
    { name = "scipy" },
    { name = "threadpoolctl" },
    { name = "unittest2" },
]
sdist = { url = "https://files.pythonhosted.org/packages/9c/f8/bff7e5eaf85b064a85bf8827a6bda04e92e2ff4d2e908c45033344886b44/batchgenerators-0.25.1.tar.gz", hash = "sha256:4663a7f393bf1681d7675648362ba3f11b2a9474fb17228a92aac5d1ad28bb39", size = 76970 }

[[package]]
name = "batchgeneratorsv2"
version = "0.2.3"
source = { registry = "https://pypi.org/simple" }
dependencies = [
    { name = "batchgenerators" },
    { name = "fft-conv-pytorch" },
    { name = "numpy" },
    { name = "torch" },
]
sdist = { url = "https://files.pythonhosted.org/packages/86/02/2ba4c8f9a15e430356e08988a901a5a2fd11ea432614587f4e861a007183/batchgeneratorsv2-0.2.3.tar.gz", hash = "sha256:4e58b7fa208fc8dc44e7db11769d6aaa04996a94b1da8fd0bca0d15d3d5a4c62", size = 35335 }

[[package]]
name = "blosc2"
version = "3.1.1"
source = { registry = "https://pypi.org/simple" }
dependencies = [
    { name = "httpx" },
    { name = "msgpack" },
    { name = "ndindex" },
    { name = "numexpr" },
    { name = "numpy" },
    { name = "platformdirs" },
    { name = "py-cpuinfo" },
]
sdist = { url = "https://files.pythonhosted.org/packages/07/72/ce387bfd0c8f0e7acc7c62b8bc13d5beaabcef5a735800da0beeaf3ad1df/blosc2-3.1.1.tar.gz", hash = "sha256:1999f442676d31b07820fb97437caca3b1fbd7c94bfa2d18f6f26c2e9d90e622", size = 9927475 }
wheels = [
    { url = "https://files.pythonhosted.org/packages/f9/4f/4cb0b133c71a590d0c7e02c6174ba81363e8ac196e4f23366dbc437b51af/blosc2-3.1.1-cp311-cp311-macosx_10_9_x86_64.whl", hash = "sha256:0360121f37a556e69107f59d34da8d26c9cb9c970a34465b181678b556f9536c", size = 3979440 },
    { url = "https://files.pythonhosted.org/packages/ac/68/b1f9a45dc04d0764fc510d3bbed821c4f97d1548b717f33b7c8cbe5d426a/blosc2-3.1.1-cp311-cp311-macosx_11_0_arm64.whl", hash = "sha256:64a86da9a784770815e14294b16200b696808f1a244f6675e3ecd12165c1e650", size = 3361371 },
    { url = "https://files.pythonhosted.org/packages/19/56/47cd78d0a7f0f8d2ed1241b2df48f71e18834b0c2172a99dabd6c8388fe3/blosc2-3.1.1-cp311-cp311-manylinux_2_17_aarch64.manylinux2014_aarch64.whl", hash = "sha256:7aa92f21c63e22d0b04c2a84c26c4489ae7f9486b6eb1dbd9f492e1a51296f69", size = 4256670 },
    { url = "https://files.pythonhosted.org/packages/c5/3c/4a8415fccaa0ee6c801d3cee3cc4cfac300261dc3395f2cb8fa1a458a588/blosc2-3.1.1-cp311-cp311-manylinux_2_17_x86_64.manylinux2014_x86_64.whl", hash = "sha256:69c9e486236bb5d1d7c62d412d92f10ad374d90bcf4039a1e7b7f2823470f0de", size = 4418537 },
    { url = "https://files.pythonhosted.org/packages/61/33/3890fd4555f574b101b8ebbae199259d4ee7441933b650eff991510fec6e/blosc2-3.1.1-cp311-cp311-win_amd64.whl", hash = "sha256:6b6b20c6a761f38b4266fa109242382eac7b466b770b4bf994f334930f94e37f", size = 2184619 },
    { url = "https://files.pythonhosted.org/packages/83/03/2a62a18edd2e632a8d6a57a7795bb5a32abcc505050c254020c400a1dcde/blosc2-3.1.1-cp312-cp312-macosx_10_13_x86_64.whl", hash = "sha256:0c18a77ada14609efcc2ba4ebbf91e19ebf5292a1b6153d820c6245e226d0fb2", size = 3991129 },
    { url = "https://files.pythonhosted.org/packages/e6/d0/e434a8de4a7826729504f5c1351c6dcab64ee0a87a57614ec730307b6316/blosc2-3.1.1-cp312-cp312-macosx_11_0_arm64.whl", hash = "sha256:6148dcd8e802bd845d610aebf1537cfa56b12f46706282d319adc4cd0ce6014b", size = 3361417 },
    { url = "https://files.pythonhosted.org/packages/9f/54/981412a67003e08954cf94113de3a92a6b55c6c408f7862f28fc551dc7bf/blosc2-3.1.1-cp312-cp312-manylinux_2_17_aarch64.manylinux2014_aarch64.whl", hash = "sha256:b1d31a0eb8023b3976f4b6af238600cbc4858b5d2c35103a419b4ed339e0ccb8", size = 4236591 },
    { url = "https://files.pythonhosted.org/packages/4e/b1/a903f5017fe501d97189a87a6f100cfca09cb884a2f1ef9f68d65e767fca/blosc2-3.1.1-cp312-cp312-manylinux_2_17_x86_64.manylinux2014_x86_64.whl", hash = "sha256:b2fab7291999d96d4e3f84fd97adaddce07c31dc06b0f15eab75334433299ab5", size = 4402233 },
    { url = "https://files.pythonhosted.org/packages/e5/d9/8fa3765e848b031321439273ee94ea3b4225480e50169f791d02d1b979f8/blosc2-3.1.1-cp312-cp312-win_amd64.whl", hash = "sha256:db153e073b616f0408bbda7c60c5b039bfae4c19430c80b21f022d4b415071b0", size = 2178606 },
    { url = "https://files.pythonhosted.org/packages/25/ad/9c2b566611f7eeace73303e8628f1bd811b85a848fffbd56c3283f140d96/blosc2-3.1.1-cp313-cp313-macosx_10_13_x86_64.whl", hash = "sha256:b4bdc0d0e471a5a799a3ea047c1357a881ed14a3b4208de87d5bf46eabc4d90f", size = 3989170 },
    { url = "https://files.pythonhosted.org/packages/72/2f/1fa26cd7f26b4fcb00ab081a625084e8f5ba0ce37bf6fe020231361240c0/blosc2-3.1.1-cp313-cp313-macosx_11_0_arm64.whl", hash = "sha256:f951160a7f13d6acc45234fa7df032188ddfbf664ff747342f4f3c3490123d7e", size = 3359806 },
    { url = "https://files.pythonhosted.org/packages/37/49/dc2f354abde747ffb384ab94d1a8775b6e4d8062815119446b6a9d3439d3/blosc2-3.1.1-cp313-cp313-manylinux_2_17_aarch64.manylinux2014_aarch64.whl", hash = "sha256:f30de8258400dae8e53a15c7e4bc631c4b5db0b954d17651da908ec8a652137f", size = 4235962 },
    { url = "https://files.pythonhosted.org/packages/8b/14/cc880f88bde3dc890def8591a3babb8f463caf4edc95f3319f2718667f1e/blosc2-3.1.1-cp313-cp313-manylinux_2_17_x86_64.manylinux2014_x86_64.whl", hash = "sha256:2fab9efb920fc54aaf1387346fcbea6764ebd3413311b31c0c661875eb83a6d2", size = 4401256 },
    { url = "https://files.pythonhosted.org/packages/e9/e6/c1602b0642110d621e9661b24eaa5f20bf691191d1e1915005b97fc18283/blosc2-3.1.1-cp313-cp313-win_amd64.whl", hash = "sha256:3cb0f17ce4551ecff5a90eee5e297be73c29689fb82c026f51751d4e48cee4cd", size = 2178726 },
]

[[package]]
name = "brainglobe-atlasapi"
version = "2.0.13"
source = { registry = "https://pypi.org/simple" }
dependencies = [
    { name = "brainglobe-space" },
    { name = "click" },
    { name = "meshio" },
    { name = "numpy" },
    { name = "pandas" },
    { name = "pyarrow" },
    { name = "requests" },
    { name = "rich" },
    { name = "tifffile" },
    { name = "treelib" },
]
sdist = { url = "https://files.pythonhosted.org/packages/d3/fd/563d74673847bd19702d34e93b9006b4eb7b4ff69d3b59971f1b6642b73d/brainglobe_atlasapi-2.0.13.tar.gz", hash = "sha256:d9145b3c6e8e6eba51c86ddad2dd904520945fc4fe280397364a3fab758bebf5", size = 81490 }
wheels = [
    { url = "https://files.pythonhosted.org/packages/b6/66/5493a41c443ca90318bfb99c8425324c37b83155a825d41c39051277b7b5/brainglobe_atlasapi-2.0.13-py3-none-any.whl", hash = "sha256:1835384e97679e467498d478f73d741078f51d072b12a35446b8f0c389116443", size = 115609 },
]

[[package]]
name = "brainglobe-space"
version = "1.0.2"
source = { registry = "https://pypi.org/simple" }
dependencies = [
    { name = "numpy" },
    { name = "scipy" },
]
sdist = { url = "https://files.pythonhosted.org/packages/62/c3/2553bfc856f87b52a127e2f58ae23857501dfcb5a4dd25645d3f7d455474/brainglobe_space-1.0.2.tar.gz", hash = "sha256:5706f8b921d747c059120353b34cd67f006facc78d0eedea6dc4144380e85dcf", size = 14891 }
wheels = [
    { url = "https://files.pythonhosted.org/packages/01/a5/4f37550aafd9adf50608f9fa609cad2c30ca554887474efe25a1f99eb8ed/brainglobe_space-1.0.2-py3-none-any.whl", hash = "sha256:627e95703c29e695992afc9fe8809e94b20b3b3e9349c02ac80bc2b6080a14c8", size = 11186 },
]

[[package]]
name = "brainglobe-utils"
version = "0.6.3"
source = { registry = "https://pypi.org/simple" }
dependencies = [
    { name = "brainglobe-atlasapi" },
    { name = "brainglobe-space" },
    { name = "configobj" },
    { name = "dask" },
    { name = "natsort" },
    { name = "nibabel" },
    { name = "numba" },
    { name = "numpy" },
    { name = "pandas" },
    { name = "psutil" },
    { name = "pyarrow" },
    { name = "pyyaml" },
    { name = "scikit-image" },
    { name = "scipy" },
    { name = "slurmio" },
    { name = "tifffile" },
    { name = "tqdm" },
]
sdist = { url = "https://files.pythonhosted.org/packages/54/23/cb61c05144c93564486eaac1c8ec1ce872a68d0715e8e3bd10a551589ae0/brainglobe_utils-0.6.3.tar.gz", hash = "sha256:63d996627cd208e68b4d8b9c06b698af693af0d84e58cc88f470693bfbd38cf7", size = 80816 }
wheels = [
    { url = "https://files.pythonhosted.org/packages/12/42/76a49f942e0e5bf1b4998ec142e3409843a37603e86ac116266118a741bf/brainglobe_utils-0.6.3-py3-none-any.whl", hash = "sha256:0a351ffa35fbe3913a0a13254d27c4c815e4f11a2f4ad8f9da450be54f148b30", size = 89377 },
]

[[package]]
name = "cachetools"
version = "5.5.2"
source = { registry = "https://pypi.org/simple" }
sdist = { url = "https://files.pythonhosted.org/packages/6c/81/3747dad6b14fa2cf53fcf10548cf5aea6913e96fab41a3c198676f8948a5/cachetools-5.5.2.tar.gz", hash = "sha256:1a661caa9175d26759571b2e19580f9d6393969e5dfca11fdb1f947a23e640d4", size = 28380 }
wheels = [
    { url = "https://files.pythonhosted.org/packages/72/76/20fa66124dbe6be5cafeb312ece67de6b61dd91a0247d1ea13db4ebb33c2/cachetools-5.5.2-py3-none-any.whl", hash = "sha256:d26a22bcc62eb95c3beabd9f1ee5e820d3d2704fe2967cbe350e20c8ffcd3f0a", size = 10080 },
]

[[package]]
name = "certifi"
version = "2025.1.31"
source = { registry = "https://pypi.org/simple" }
sdist = { url = "https://files.pythonhosted.org/packages/1c/ab/c9f1e32b7b1bf505bf26f0ef697775960db7932abeb7b516de930ba2705f/certifi-2025.1.31.tar.gz", hash = "sha256:3d5da6925056f6f18f119200434a4780a94263f10d1c21d032a6f6b2baa20651", size = 167577 }
wheels = [
    { url = "https://files.pythonhosted.org/packages/38/fc/bce832fd4fd99766c04d1ee0eead6b0ec6486fb100ae5e74c1d91292b982/certifi-2025.1.31-py3-none-any.whl", hash = "sha256:ca78db4565a652026a4db2bcdf68f2fb589ea80d0be70e03929ed730746b84fe", size = 166393 },
]

[[package]]
name = "cfgv"
version = "3.4.0"
source = { registry = "https://pypi.org/simple" }
sdist = { url = "https://files.pythonhosted.org/packages/11/74/539e56497d9bd1d484fd863dd69cbbfa653cd2aa27abfe35653494d85e94/cfgv-3.4.0.tar.gz", hash = "sha256:e52591d4c5f5dead8e0f673fb16db7949d2cfb3f7da4582893288f0ded8fe560", size = 7114 }
wheels = [
    { url = "https://files.pythonhosted.org/packages/c5/55/51844dd50c4fc7a33b653bfaba4c2456f06955289ca770a5dbd5fd267374/cfgv-3.4.0-py2.py3-none-any.whl", hash = "sha256:b7265b1f29fd3316bfcd2b330d63d024f2bfd8bcb8b0272f8e19a504856c48f9", size = 7249 },
]

[[package]]
name = "charset-normalizer"
version = "3.4.1"
source = { registry = "https://pypi.org/simple" }
sdist = { url = "https://files.pythonhosted.org/packages/16/b0/572805e227f01586461c80e0fd25d65a2115599cc9dad142fee4b747c357/charset_normalizer-3.4.1.tar.gz", hash = "sha256:44251f18cd68a75b56585dd00dae26183e102cd5e0f9f1466e6df5da2ed64ea3", size = 123188 }
wheels = [
    { url = "https://files.pythonhosted.org/packages/72/80/41ef5d5a7935d2d3a773e3eaebf0a9350542f2cab4eac59a7a4741fbbbbe/charset_normalizer-3.4.1-cp311-cp311-macosx_10_9_universal2.whl", hash = "sha256:8bfa33f4f2672964266e940dd22a195989ba31669bd84629f05fab3ef4e2d125", size = 194995 },
    { url = "https://files.pythonhosted.org/packages/7a/28/0b9fefa7b8b080ec492110af6d88aa3dea91c464b17d53474b6e9ba5d2c5/charset_normalizer-3.4.1-cp311-cp311-manylinux_2_17_aarch64.manylinux2014_aarch64.whl", hash = "sha256:28bf57629c75e810b6ae989f03c0828d64d6b26a5e205535585f96093e405ed1", size = 139471 },
    { url = "https://files.pythonhosted.org/packages/71/64/d24ab1a997efb06402e3fc07317e94da358e2585165930d9d59ad45fcae2/charset_normalizer-3.4.1-cp311-cp311-manylinux_2_17_ppc64le.manylinux2014_ppc64le.whl", hash = "sha256:f08ff5e948271dc7e18a35641d2f11a4cd8dfd5634f55228b691e62b37125eb3", size = 149831 },
    { url = "https://files.pythonhosted.org/packages/37/ed/be39e5258e198655240db5e19e0b11379163ad7070962d6b0c87ed2c4d39/charset_normalizer-3.4.1-cp311-cp311-manylinux_2_17_s390x.manylinux2014_s390x.whl", hash = "sha256:234ac59ea147c59ee4da87a0c0f098e9c8d169f4dc2a159ef720f1a61bbe27cd", size = 142335 },
    { url = "https://files.pythonhosted.org/packages/88/83/489e9504711fa05d8dde1574996408026bdbdbd938f23be67deebb5eca92/charset_normalizer-3.4.1-cp311-cp311-manylinux_2_17_x86_64.manylinux2014_x86_64.whl", hash = "sha256:fd4ec41f914fa74ad1b8304bbc634b3de73d2a0889bd32076342a573e0779e00", size = 143862 },
    { url = "https://files.pythonhosted.org/packages/c6/c7/32da20821cf387b759ad24627a9aca289d2822de929b8a41b6241767b461/charset_normalizer-3.4.1-cp311-cp311-manylinux_2_5_i686.manylinux1_i686.manylinux_2_17_i686.manylinux2014_i686.whl", hash = "sha256:eea6ee1db730b3483adf394ea72f808b6e18cf3cb6454b4d86e04fa8c4327a12", size = 145673 },
    { url = "https://files.pythonhosted.org/packages/68/85/f4288e96039abdd5aeb5c546fa20a37b50da71b5cf01e75e87f16cd43304/charset_normalizer-3.4.1-cp311-cp311-musllinux_1_2_aarch64.whl", hash = "sha256:c96836c97b1238e9c9e3fe90844c947d5afbf4f4c92762679acfe19927d81d77", size = 140211 },
    { url = "https://files.pythonhosted.org/packages/28/a3/a42e70d03cbdabc18997baf4f0227c73591a08041c149e710045c281f97b/charset_normalizer-3.4.1-cp311-cp311-musllinux_1_2_i686.whl", hash = "sha256:4d86f7aff21ee58f26dcf5ae81a9addbd914115cdebcbb2217e4f0ed8982e146", size = 148039 },
    { url = "https://files.pythonhosted.org/packages/85/e4/65699e8ab3014ecbe6f5c71d1a55d810fb716bbfd74f6283d5c2aa87febf/charset_normalizer-3.4.1-cp311-cp311-musllinux_1_2_ppc64le.whl", hash = "sha256:09b5e6733cbd160dcc09589227187e242a30a49ca5cefa5a7edd3f9d19ed53fd", size = 151939 },
    { url = "https://files.pythonhosted.org/packages/b1/82/8e9fe624cc5374193de6860aba3ea8070f584c8565ee77c168ec13274bd2/charset_normalizer-3.4.1-cp311-cp311-musllinux_1_2_s390x.whl", hash = "sha256:5777ee0881f9499ed0f71cc82cf873d9a0ca8af166dfa0af8ec4e675b7df48e6", size = 149075 },
    { url = "https://files.pythonhosted.org/packages/3d/7b/82865ba54c765560c8433f65e8acb9217cb839a9e32b42af4aa8e945870f/charset_normalizer-3.4.1-cp311-cp311-musllinux_1_2_x86_64.whl", hash = "sha256:237bdbe6159cff53b4f24f397d43c6336c6b0b42affbe857970cefbb620911c8", size = 144340 },
    { url = "https://files.pythonhosted.org/packages/b5/b6/9674a4b7d4d99a0d2df9b215da766ee682718f88055751e1e5e753c82db0/charset_normalizer-3.4.1-cp311-cp311-win32.whl", hash = "sha256:8417cb1f36cc0bc7eaba8ccb0e04d55f0ee52df06df3ad55259b9a323555fc8b", size = 95205 },
    { url = "https://files.pythonhosted.org/packages/1e/ab/45b180e175de4402dcf7547e4fb617283bae54ce35c27930a6f35b6bef15/charset_normalizer-3.4.1-cp311-cp311-win_amd64.whl", hash = "sha256:d7f50a1f8c450f3925cb367d011448c39239bb3eb4117c36a6d354794de4ce76", size = 102441 },
    { url = "https://files.pythonhosted.org/packages/0a/9a/dd1e1cdceb841925b7798369a09279bd1cf183cef0f9ddf15a3a6502ee45/charset_normalizer-3.4.1-cp312-cp312-macosx_10_13_universal2.whl", hash = "sha256:73d94b58ec7fecbc7366247d3b0b10a21681004153238750bb67bd9012414545", size = 196105 },
    { url = "https://files.pythonhosted.org/packages/d3/8c/90bfabf8c4809ecb648f39794cf2a84ff2e7d2a6cf159fe68d9a26160467/charset_normalizer-3.4.1-cp312-cp312-manylinux_2_17_aarch64.manylinux2014_aarch64.whl", hash = "sha256:dad3e487649f498dd991eeb901125411559b22e8d7ab25d3aeb1af367df5efd7", size = 140404 },
    { url = "https://files.pythonhosted.org/packages/ad/8f/e410d57c721945ea3b4f1a04b74f70ce8fa800d393d72899f0a40526401f/charset_normalizer-3.4.1-cp312-cp312-manylinux_2_17_ppc64le.manylinux2014_ppc64le.whl", hash = "sha256:c30197aa96e8eed02200a83fba2657b4c3acd0f0aa4bdc9f6c1af8e8962e0757", size = 150423 },
    { url = "https://files.pythonhosted.org/packages/f0/b8/e6825e25deb691ff98cf5c9072ee0605dc2acfca98af70c2d1b1bc75190d/charset_normalizer-3.4.1-cp312-cp312-manylinux_2_17_s390x.manylinux2014_s390x.whl", hash = "sha256:2369eea1ee4a7610a860d88f268eb39b95cb588acd7235e02fd5a5601773d4fa", size = 143184 },
    { url = "https://files.pythonhosted.org/packages/3e/a2/513f6cbe752421f16d969e32f3583762bfd583848b763913ddab8d9bfd4f/charset_normalizer-3.4.1-cp312-cp312-manylinux_2_17_x86_64.manylinux2014_x86_64.whl", hash = "sha256:bc2722592d8998c870fa4e290c2eec2c1569b87fe58618e67d38b4665dfa680d", size = 145268 },
    { url = "https://files.pythonhosted.org/packages/74/94/8a5277664f27c3c438546f3eb53b33f5b19568eb7424736bdc440a88a31f/charset_normalizer-3.4.1-cp312-cp312-manylinux_2_5_i686.manylinux1_i686.manylinux_2_17_i686.manylinux2014_i686.whl", hash = "sha256:ffc9202a29ab3920fa812879e95a9e78b2465fd10be7fcbd042899695d75e616", size = 147601 },
    { url = "https://files.pythonhosted.org/packages/7c/5f/6d352c51ee763623a98e31194823518e09bfa48be2a7e8383cf691bbb3d0/charset_normalizer-3.4.1-cp312-cp312-musllinux_1_2_aarch64.whl", hash = "sha256:804a4d582ba6e5b747c625bf1255e6b1507465494a40a2130978bda7b932c90b", size = 141098 },
    { url = "https://files.pythonhosted.org/packages/78/d4/f5704cb629ba5ab16d1d3d741396aec6dc3ca2b67757c45b0599bb010478/charset_normalizer-3.4.1-cp312-cp312-musllinux_1_2_i686.whl", hash = "sha256:0f55e69f030f7163dffe9fd0752b32f070566451afe180f99dbeeb81f511ad8d", size = 149520 },
    { url = "https://files.pythonhosted.org/packages/c5/96/64120b1d02b81785f222b976c0fb79a35875457fa9bb40827678e54d1bc8/charset_normalizer-3.4.1-cp312-cp312-musllinux_1_2_ppc64le.whl", hash = "sha256:c4c3e6da02df6fa1410a7680bd3f63d4f710232d3139089536310d027950696a", size = 152852 },
    { url = "https://files.pythonhosted.org/packages/84/c9/98e3732278a99f47d487fd3468bc60b882920cef29d1fa6ca460a1fdf4e6/charset_normalizer-3.4.1-cp312-cp312-musllinux_1_2_s390x.whl", hash = "sha256:5df196eb874dae23dcfb968c83d4f8fdccb333330fe1fc278ac5ceeb101003a9", size = 150488 },
    { url = "https://files.pythonhosted.org/packages/13/0e/9c8d4cb99c98c1007cc11eda969ebfe837bbbd0acdb4736d228ccaabcd22/charset_normalizer-3.4.1-cp312-cp312-musllinux_1_2_x86_64.whl", hash = "sha256:e358e64305fe12299a08e08978f51fc21fac060dcfcddd95453eabe5b93ed0e1", size = 146192 },
    { url = "https://files.pythonhosted.org/packages/b2/21/2b6b5b860781a0b49427309cb8670785aa543fb2178de875b87b9cc97746/charset_normalizer-3.4.1-cp312-cp312-win32.whl", hash = "sha256:9b23ca7ef998bc739bf6ffc077c2116917eabcc901f88da1b9856b210ef63f35", size = 95550 },
    { url = "https://files.pythonhosted.org/packages/21/5b/1b390b03b1d16c7e382b561c5329f83cc06623916aab983e8ab9239c7d5c/charset_normalizer-3.4.1-cp312-cp312-win_amd64.whl", hash = "sha256:6ff8a4a60c227ad87030d76e99cd1698345d4491638dfa6673027c48b3cd395f", size = 102785 },
    { url = "https://files.pythonhosted.org/packages/38/94/ce8e6f63d18049672c76d07d119304e1e2d7c6098f0841b51c666e9f44a0/charset_normalizer-3.4.1-cp313-cp313-macosx_10_13_universal2.whl", hash = "sha256:aabfa34badd18f1da5ec1bc2715cadc8dca465868a4e73a0173466b688f29dda", size = 195698 },
    { url = "https://files.pythonhosted.org/packages/24/2e/dfdd9770664aae179a96561cc6952ff08f9a8cd09a908f259a9dfa063568/charset_normalizer-3.4.1-cp313-cp313-manylinux_2_17_aarch64.manylinux2014_aarch64.whl", hash = "sha256:22e14b5d70560b8dd51ec22863f370d1e595ac3d024cb8ad7d308b4cd95f8313", size = 140162 },
    { url = "https://files.pythonhosted.org/packages/24/4e/f646b9093cff8fc86f2d60af2de4dc17c759de9d554f130b140ea4738ca6/charset_normalizer-3.4.1-cp313-cp313-manylinux_2_17_ppc64le.manylinux2014_ppc64le.whl", hash = "sha256:8436c508b408b82d87dc5f62496973a1805cd46727c34440b0d29d8a2f50a6c9", size = 150263 },
    { url = "https://files.pythonhosted.org/packages/5e/67/2937f8d548c3ef6e2f9aab0f6e21001056f692d43282b165e7c56023e6dd/charset_normalizer-3.4.1-cp313-cp313-manylinux_2_17_s390x.manylinux2014_s390x.whl", hash = "sha256:2d074908e1aecee37a7635990b2c6d504cd4766c7bc9fc86d63f9c09af3fa11b", size = 142966 },
    { url = "https://files.pythonhosted.org/packages/52/ed/b7f4f07de100bdb95c1756d3a4d17b90c1a3c53715c1a476f8738058e0fa/charset_normalizer-3.4.1-cp313-cp313-manylinux_2_17_x86_64.manylinux2014_x86_64.whl", hash = "sha256:955f8851919303c92343d2f66165294848d57e9bba6cf6e3625485a70a038d11", size = 144992 },
    { url = "https://files.pythonhosted.org/packages/96/2c/d49710a6dbcd3776265f4c923bb73ebe83933dfbaa841c5da850fe0fd20b/charset_normalizer-3.4.1-cp313-cp313-manylinux_2_5_i686.manylinux1_i686.manylinux_2_17_i686.manylinux2014_i686.whl", hash = "sha256:44ecbf16649486d4aebafeaa7ec4c9fed8b88101f4dd612dcaf65d5e815f837f", size = 147162 },
    { url = "https://files.pythonhosted.org/packages/b4/41/35ff1f9a6bd380303dea55e44c4933b4cc3c4850988927d4082ada230273/charset_normalizer-3.4.1-cp313-cp313-musllinux_1_2_aarch64.whl", hash = "sha256:0924e81d3d5e70f8126529951dac65c1010cdf117bb75eb02dd12339b57749dd", size = 140972 },
    { url = "https://files.pythonhosted.org/packages/fb/43/c6a0b685fe6910d08ba971f62cd9c3e862a85770395ba5d9cad4fede33ab/charset_normalizer-3.4.1-cp313-cp313-musllinux_1_2_i686.whl", hash = "sha256:2967f74ad52c3b98de4c3b32e1a44e32975e008a9cd2a8cc8966d6a5218c5cb2", size = 149095 },
    { url = "https://files.pythonhosted.org/packages/4c/ff/a9a504662452e2d2878512115638966e75633519ec11f25fca3d2049a94a/charset_normalizer-3.4.1-cp313-cp313-musllinux_1_2_ppc64le.whl", hash = "sha256:c75cb2a3e389853835e84a2d8fb2b81a10645b503eca9bcb98df6b5a43eb8886", size = 152668 },
    { url = "https://files.pythonhosted.org/packages/6c/71/189996b6d9a4b932564701628af5cee6716733e9165af1d5e1b285c530ed/charset_normalizer-3.4.1-cp313-cp313-musllinux_1_2_s390x.whl", hash = "sha256:09b26ae6b1abf0d27570633b2b078a2a20419c99d66fb2823173d73f188ce601", size = 150073 },
    { url = "https://files.pythonhosted.org/packages/e4/93/946a86ce20790e11312c87c75ba68d5f6ad2208cfb52b2d6a2c32840d922/charset_normalizer-3.4.1-cp313-cp313-musllinux_1_2_x86_64.whl", hash = "sha256:fa88b843d6e211393a37219e6a1c1df99d35e8fd90446f1118f4216e307e48cd", size = 145732 },
    { url = "https://files.pythonhosted.org/packages/cd/e5/131d2fb1b0dddafc37be4f3a2fa79aa4c037368be9423061dccadfd90091/charset_normalizer-3.4.1-cp313-cp313-win32.whl", hash = "sha256:eb8178fe3dba6450a3e024e95ac49ed3400e506fd4e9e5c32d30adda88cbd407", size = 95391 },
    { url = "https://files.pythonhosted.org/packages/27/f2/4f9a69cc7712b9b5ad8fdb87039fd89abba997ad5cbe690d1835d40405b0/charset_normalizer-3.4.1-cp313-cp313-win_amd64.whl", hash = "sha256:b1ac5992a838106edb89654e0aebfc24f5848ae2547d22c2c3f66454daa11971", size = 102702 },
    { url = "https://files.pythonhosted.org/packages/0e/f6/65ecc6878a89bb1c23a086ea335ad4bf21a588990c3f535a227b9eea9108/charset_normalizer-3.4.1-py3-none-any.whl", hash = "sha256:d98b1668f06378c6dbefec3b92299716b931cd4e6061f3c875a71ced1780ab85", size = 49767 },
]

[[package]]
name = "click"
version = "8.1.8"
source = { registry = "https://pypi.org/simple" }
dependencies = [
    { name = "colorama", marker = "sys_platform == 'win32'" },
]
sdist = { url = "https://files.pythonhosted.org/packages/b9/2e/0090cbf739cee7d23781ad4b89a9894a41538e4fcf4c31dcdd705b78eb8b/click-8.1.8.tar.gz", hash = "sha256:ed53c9d8990d83c2a27deae68e4ee337473f6330c040a31d4225c9574d16096a", size = 226593 }
wheels = [
    { url = "https://files.pythonhosted.org/packages/7e/d4/7ebdbd03970677812aac39c869717059dbb71a4cfc033ca6e5221787892c/click-8.1.8-py3-none-any.whl", hash = "sha256:63c132bbbed01578a06712a2d1f497bb62d9c1c0d329b7903a866228027263b2", size = 98188 },
]

[[package]]
name = "cloudpickle"
version = "3.1.1"
source = { registry = "https://pypi.org/simple" }
sdist = { url = "https://files.pythonhosted.org/packages/52/39/069100b84d7418bc358d81669d5748efb14b9cceacd2f9c75f550424132f/cloudpickle-3.1.1.tar.gz", hash = "sha256:b216fa8ae4019d5482a8ac3c95d8f6346115d8835911fd4aefd1a445e4242c64", size = 22113 }
wheels = [
    { url = "https://files.pythonhosted.org/packages/7e/e8/64c37fadfc2816a7701fa8a6ed8d87327c7d54eacfbfb6edab14a2f2be75/cloudpickle-3.1.1-py3-none-any.whl", hash = "sha256:c8c5a44295039331ee9dad40ba100a9c7297b6f988e50e87ccdf3765a668350e", size = 20992 },
]

[[package]]
name = "colorama"
version = "0.4.6"
source = { registry = "https://pypi.org/simple" }
sdist = { url = "https://files.pythonhosted.org/packages/d8/53/6f443c9a4a8358a93a6792e2acffb9d9d5cb0a5cfd8802644b7b1c9a02e4/colorama-0.4.6.tar.gz", hash = "sha256:08695f5cb7ed6e0531a20572697297273c47b8cae5a63ffc6d6ed5c201be6e44", size = 27697 }
wheels = [
    { url = "https://files.pythonhosted.org/packages/d1/d6/3965ed04c63042e047cb6a3e6ed1a63a35087b6a609aa3a15ed8ac56c221/colorama-0.4.6-py2.py3-none-any.whl", hash = "sha256:4f1d9991f5acc0ca119f9d443620b77f9d6b33703e51011c16baf57afb285fc6", size = 25335 },
]

[[package]]
name = "colorful"
version = "0.5.6"
source = { registry = "https://pypi.org/simple" }
dependencies = [
    { name = "colorama", marker = "sys_platform == 'win32'" },
]
sdist = { url = "https://files.pythonhosted.org/packages/fa/5f/38e40c3bc4107c39e4062d943026b8ee25154cb4b185b882f274a1ab65da/colorful-0.5.6.tar.gz", hash = "sha256:b56d5c01db1dac4898308ea889edcb113fbee3e6ec5df4bacffd61d5241b5b8d", size = 209280 }
wheels = [
    { url = "https://files.pythonhosted.org/packages/b3/61/39e7db0cb326c9c8f6a49fad4fc9c2f1241f05a4e10f0643fc31ce26a7e0/colorful-0.5.6-py2.py3-none-any.whl", hash = "sha256:eab8c1c809f5025ad2b5238a50bd691e26850da8cac8f90d660ede6ea1af9f1e", size = 201369 },
]

[[package]]
name = "configobj"
version = "5.0.9"
source = { registry = "https://pypi.org/simple" }
sdist = { url = "https://files.pythonhosted.org/packages/f5/c4/c7f9e41bc2e5f8eeae4a08a01c91b2aea3dfab40a3e14b25e87e7db8d501/configobj-5.0.9.tar.gz", hash = "sha256:03c881bbf23aa07bccf1b837005975993c4ab4427ba57f959afdd9d1a2386848", size = 101518 }
wheels = [
    { url = "https://files.pythonhosted.org/packages/a6/c4/0679472c60052c27efa612b4cd3ddd2a23e885dcdc73461781d2c802d39e/configobj-5.0.9-py2.py3-none-any.whl", hash = "sha256:1ba10c5b6ee16229c79a05047aeda2b55eb4e80d7c7d8ecf17ec1ca600c79882", size = 35615 },
]

[[package]]
name = "connected-components-3d"
version = "3.22.0"
source = { registry = "https://pypi.org/simple" }
dependencies = [
    { name = "numpy" },
]
sdist = { url = "https://files.pythonhosted.org/packages/e5/3a/412c05f9422f469f0386a32fd731bdf0d72b9388fff8c5e414fcb495fa33/connected_components_3d-3.22.0.tar.gz", hash = "sha256:3fcf91dc3036d1fc348bf1e7474aa31b31f95f3cda9d8b6ff1c65a79aa72f99a", size = 771315 }
wheels = [
    { url = "https://files.pythonhosted.org/packages/a3/1c/0d8c4423935d9a1bd6e0786dfc2946c74fd6d74145e6654e868fb0296eea/connected_components_3d-3.22.0-cp311-cp311-macosx_10_9_x86_64.whl", hash = "sha256:816ed1bb033a080b4ff38d55e5c53937db08b0fdb1dd28c67bcb3028a5d3e390", size = 802687 },
    { url = "https://files.pythonhosted.org/packages/83/61/055d5f7992be39234b61cdf872acb1cb4cfb19276b26479ae0830042f889/connected_components_3d-3.22.0-cp311-cp311-macosx_11_0_arm64.whl", hash = "sha256:9ff3756bd8ce3ad0e9a29ca65a8aae86607ac61da96ced25a5f78c86049efbdc", size = 711568 },
    { url = "https://files.pythonhosted.org/packages/08/06/4b08974455ef79ab8ed5a5ed8ccf471a9220c29106011f5fd17e841a67e8/connected_components_3d-3.22.0-cp311-cp311-manylinux_2_17_aarch64.manylinux2014_aarch64.whl", hash = "sha256:e710092aa52aa2f62b1cf1ee42f31318ab163e49f5bcda2d01f91441157c837a", size = 3997346 },
    { url = "https://files.pythonhosted.org/packages/56/55/609b266002936e5bb51f12fb4e12328c791961e76f07ea596970c707576c/connected_components_3d-3.22.0-cp311-cp311-manylinux_2_17_i686.manylinux2014_i686.whl", hash = "sha256:cc2241bc9d1b050ca07c3b0fc1bc757afcf57a697fa126f0ab8d8119a5ff406b", size = 4276029 },
    { url = "https://files.pythonhosted.org/packages/04/1a/16e5480200e9fe664ca918d2e85207c5206b30096e2374132885c5f169e9/connected_components_3d-3.22.0-cp311-cp311-manylinux_2_17_x86_64.manylinux2014_x86_64.whl", hash = "sha256:88585f5b74fcb023d181542daef0870991e0af6a44e45845fbe70632c6c7f884", size = 4296774 },
    { url = "https://files.pythonhosted.org/packages/bb/6e/47b6f5f171ee93d49095c05733fcc1f2b8108e59e43a912647e3977713fb/connected_components_3d-3.22.0-cp311-cp311-win32.whl", hash = "sha256:514a655fa4aa696a118cae9fd85425a8a7fc1e5fcb982350f5bf9ed43bbd243c", size = 598694 },
    { url = "https://files.pythonhosted.org/packages/66/11/28cc2244cd83044564f6901cd3be6b643634f4e4e9de4a39a13a07423352/connected_components_3d-3.22.0-cp311-cp311-win_amd64.whl", hash = "sha256:3f93195fbb4748b63698c616e2745b7a2e43f8cedf5a21619c31f67ef094aeef", size = 550587 },
    { url = "https://files.pythonhosted.org/packages/4e/5a/97e9b19f1175da9892a596bbc27edefae2f7bfdf2874df28fce19577bb0c/connected_components_3d-3.22.0-cp312-cp312-macosx_10_13_x86_64.whl", hash = "sha256:4f269a665fcb9c9d0393543246df5cb1c5333d187b889e7c1091a0540f028511", size = 809958 },
    { url = "https://files.pythonhosted.org/packages/21/1e/4e61c985735a4ea09beb79ba989440cd36bf58116f601dec5c1d9f24e49e/connected_components_3d-3.22.0-cp312-cp312-macosx_11_0_arm64.whl", hash = "sha256:4989740be0c82817d6ffb996316ae437a81c90eefbf8fe0208e12fcb9738694f", size = 707224 },
    { url = "https://files.pythonhosted.org/packages/8f/c8/d8a8fc65329834a0d8fc4416bd147614a2abdccbd0eba704194dfd043a8f/connected_components_3d-3.22.0-cp312-cp312-manylinux_2_17_aarch64.manylinux2014_aarch64.whl", hash = "sha256:07900187812e020acaf0cac1eab475897f4acdeb4533383043af44375db2b4c3", size = 3990979 },
    { url = "https://files.pythonhosted.org/packages/8d/ee/ad6b198ad5b522212683117006d9fa761780c437a178b79a1f7364d67e27/connected_components_3d-3.22.0-cp312-cp312-manylinux_2_17_x86_64.manylinux2014_x86_64.whl", hash = "sha256:ea93a758e9b6a87230bcfd8b7f7e7b7a8d4a37e0b35eaa65bcd616e1ac461023", size = 4302086 },
    { url = "https://files.pythonhosted.org/packages/26/97/7ae2ae6e6650a79afdb8dcd0f3fa42688b233108544526133bc7333b0c5d/connected_components_3d-3.22.0-cp312-cp312-win32.whl", hash = "sha256:f2822036a1aadf6ae146d4831a8ad89f514cd8a7f092dd6508cbde8107a059c4", size = 589129 },
    { url = "https://files.pythonhosted.org/packages/88/ba/50a90ee28a25757ecc7e1ecf1dd91ba11e2b7d0f846e68f53457ebaf275d/connected_components_3d-3.22.0-cp312-cp312-win_amd64.whl", hash = "sha256:1ffb080025fd1d462393d622f5ed109a009792c09b4627ce2e530902c156101b", size = 532912 },
    { url = "https://files.pythonhosted.org/packages/62/ce/435f7ea9925232422200bc17eac75d384ae26be9b077037cc1964cb70190/connected_components_3d-3.22.0-cp313-cp313-macosx_10_13_x86_64.whl", hash = "sha256:d02adc495052ca822d2329f85011727078ef9c3ae824cd12cec34c41b1e41794", size = 806638 },
    { url = "https://files.pythonhosted.org/packages/e4/5d/ae0562beb180e5b6d81b2d7081f906cece83cbdc3e612e8972f2a9313b62/connected_components_3d-3.22.0-cp313-cp313-macosx_11_0_arm64.whl", hash = "sha256:b10665467d74beb9922c894caad80b6d209f063365818d3627a3ebe088c1ae52", size = 703968 },
    { url = "https://files.pythonhosted.org/packages/0a/d9/d99465d4eb3cb68e7264a0594e4fc758aa2096c328383a333fafd3e99f76/connected_components_3d-3.22.0-cp313-cp313-manylinux_2_17_aarch64.manylinux2014_aarch64.whl", hash = "sha256:0e768b2d5791cb551b4aea93f330dea9e0424c2c0a20bcd168c730d75e93637c", size = 3965910 },
    { url = "https://files.pythonhosted.org/packages/f3/33/b6871c562b6a1a30b6440d9a5d9bcc2a311937a0208373911c36d413a029/connected_components_3d-3.22.0-cp313-cp313-manylinux_2_17_i686.manylinux2014_i686.whl", hash = "sha256:7a2d24415715bab35c7be80dd7246cdd7b8201ddb1901ff62aaf61b6afe0ab85", size = 4248365 },
    { url = "https://files.pythonhosted.org/packages/98/97/b2a87ce70b6811a1f5afcbbaf42a961dd22b57b39cf429f299f1568ad4d8/connected_components_3d-3.22.0-cp313-cp313-manylinux_2_17_x86_64.manylinux2014_x86_64.whl", hash = "sha256:d45284f8732e2fd535676a872f2258da79b6302c24de66de1653709362436b49", size = 4281533 },
    { url = "https://files.pythonhosted.org/packages/db/15/2df041dc8fdc54392243e86400550277fe8eb01f07d1dc04041dfd7ce9ef/connected_components_3d-3.22.0-cp313-cp313-win32.whl", hash = "sha256:306c0e14968419a22d7e6e8c31ab11307635b63d6afb0457bbc2f336fd2f706a", size = 589288 },
    { url = "https://files.pythonhosted.org/packages/67/5d/ea871a8554d16f43e5922ee7b363975a29593a6ca9baa9ea52632dd63a01/connected_components_3d-3.22.0-cp313-cp313-win_amd64.whl", hash = "sha256:e88f7dd8e48eb8cb88b89176ad4c9d70ec0e51f213e31bce789eb6cbf620ae77", size = 531627 },
]

[[package]]
name = "contourpy"
version = "1.3.1"
source = { registry = "https://pypi.org/simple" }
dependencies = [
    { name = "numpy" },
]
sdist = { url = "https://files.pythonhosted.org/packages/25/c2/fc7193cc5383637ff390a712e88e4ded0452c9fbcf84abe3de5ea3df1866/contourpy-1.3.1.tar.gz", hash = "sha256:dfd97abd83335045a913e3bcc4a09c0ceadbe66580cf573fe961f4a825efa699", size = 13465753 }
wheels = [
    { url = "https://files.pythonhosted.org/packages/12/bb/11250d2906ee2e8b466b5f93e6b19d525f3e0254ac8b445b56e618527718/contourpy-1.3.1-cp311-cp311-macosx_10_9_x86_64.whl", hash = "sha256:3e8b974d8db2c5610fb4e76307e265de0edb655ae8169e8b21f41807ccbeec4b", size = 269555 },
    { url = "https://files.pythonhosted.org/packages/67/71/1e6e95aee21a500415f5d2dbf037bf4567529b6a4e986594d7026ec5ae90/contourpy-1.3.1-cp311-cp311-macosx_11_0_arm64.whl", hash = "sha256:20914c8c973f41456337652a6eeca26d2148aa96dd7ac323b74516988bea89fc", size = 254549 },
    { url = "https://files.pythonhosted.org/packages/31/2c/b88986e8d79ac45efe9d8801ae341525f38e087449b6c2f2e6050468a42c/contourpy-1.3.1-cp311-cp311-manylinux_2_17_aarch64.manylinux2014_aarch64.whl", hash = "sha256:19d40d37c1c3a4961b4619dd9d77b12124a453cc3d02bb31a07d58ef684d3d86", size = 313000 },
    { url = "https://files.pythonhosted.org/packages/c4/18/65280989b151fcf33a8352f992eff71e61b968bef7432fbfde3a364f0730/contourpy-1.3.1-cp311-cp311-manylinux_2_17_ppc64le.manylinux2014_ppc64le.whl", hash = "sha256:113231fe3825ebf6f15eaa8bc1f5b0ddc19d42b733345eae0934cb291beb88b6", size = 352925 },
    { url = "https://files.pythonhosted.org/packages/f5/c7/5fd0146c93220dbfe1a2e0f98969293b86ca9bc041d6c90c0e065f4619ad/contourpy-1.3.1-cp311-cp311-manylinux_2_17_s390x.manylinux2014_s390x.whl", hash = "sha256:4dbbc03a40f916a8420e420d63e96a1258d3d1b58cbdfd8d1f07b49fcbd38e85", size = 323693 },
    { url = "https://files.pythonhosted.org/packages/85/fc/7fa5d17daf77306840a4e84668a48ddff09e6bc09ba4e37e85ffc8e4faa3/contourpy-1.3.1-cp311-cp311-manylinux_2_17_x86_64.manylinux2014_x86_64.whl", hash = "sha256:3a04ecd68acbd77fa2d39723ceca4c3197cb2969633836ced1bea14e219d077c", size = 326184 },
    { url = "https://files.pythonhosted.org/packages/ef/e7/104065c8270c7397c9571620d3ab880558957216f2b5ebb7e040f85eeb22/contourpy-1.3.1-cp311-cp311-musllinux_1_2_aarch64.whl", hash = "sha256:c414fc1ed8ee1dbd5da626cf3710c6013d3d27456651d156711fa24f24bd1291", size = 1268031 },
    { url = "https://files.pythonhosted.org/packages/e2/4a/c788d0bdbf32c8113c2354493ed291f924d4793c4a2e85b69e737a21a658/contourpy-1.3.1-cp311-cp311-musllinux_1_2_x86_64.whl", hash = "sha256:31c1b55c1f34f80557d3830d3dd93ba722ce7e33a0b472cba0ec3b6535684d8f", size = 1325995 },
    { url = "https://files.pythonhosted.org/packages/a6/e6/a2f351a90d955f8b0564caf1ebe4b1451a3f01f83e5e3a414055a5b8bccb/contourpy-1.3.1-cp311-cp311-win32.whl", hash = "sha256:f611e628ef06670df83fce17805c344710ca5cde01edfdc72751311da8585375", size = 174396 },
    { url = "https://files.pythonhosted.org/packages/a8/7e/cd93cab453720a5d6cb75588cc17dcdc08fc3484b9de98b885924ff61900/contourpy-1.3.1-cp311-cp311-win_amd64.whl", hash = "sha256:b2bdca22a27e35f16794cf585832e542123296b4687f9fd96822db6bae17bfc9", size = 219787 },
    { url = "https://files.pythonhosted.org/packages/37/6b/175f60227d3e7f5f1549fcb374592be311293132207e451c3d7c654c25fb/contourpy-1.3.1-cp312-cp312-macosx_10_13_x86_64.whl", hash = "sha256:0ffa84be8e0bd33410b17189f7164c3589c229ce5db85798076a3fa136d0e509", size = 271494 },
    { url = "https://files.pythonhosted.org/packages/6b/6a/7833cfae2c1e63d1d8875a50fd23371394f540ce809d7383550681a1fa64/contourpy-1.3.1-cp312-cp312-macosx_11_0_arm64.whl", hash = "sha256:805617228ba7e2cbbfb6c503858e626ab528ac2a32a04a2fe88ffaf6b02c32bc", size = 255444 },
    { url = "https://files.pythonhosted.org/packages/7f/b3/7859efce66eaca5c14ba7619791b084ed02d868d76b928ff56890d2d059d/contourpy-1.3.1-cp312-cp312-manylinux_2_17_aarch64.manylinux2014_aarch64.whl", hash = "sha256:ade08d343436a94e633db932e7e8407fe7de8083967962b46bdfc1b0ced39454", size = 307628 },
    { url = "https://files.pythonhosted.org/packages/48/b2/011415f5e3f0a50b1e285a0bf78eb5d92a4df000553570f0851b6e309076/contourpy-1.3.1-cp312-cp312-manylinux_2_17_ppc64le.manylinux2014_ppc64le.whl", hash = "sha256:47734d7073fb4590b4a40122b35917cd77be5722d80683b249dac1de266aac80", size = 347271 },
    { url = "https://files.pythonhosted.org/packages/84/7d/ef19b1db0f45b151ac78c65127235239a8cf21a59d1ce8507ce03e89a30b/contourpy-1.3.1-cp312-cp312-manylinux_2_17_s390x.manylinux2014_s390x.whl", hash = "sha256:2ba94a401342fc0f8b948e57d977557fbf4d515f03c67682dd5c6191cb2d16ec", size = 318906 },
    { url = "https://files.pythonhosted.org/packages/ba/99/6794142b90b853a9155316c8f470d2e4821fe6f086b03e372aca848227dd/contourpy-1.3.1-cp312-cp312-manylinux_2_17_x86_64.manylinux2014_x86_64.whl", hash = "sha256:efa874e87e4a647fd2e4f514d5e91c7d493697127beb95e77d2f7561f6905bd9", size = 323622 },
    { url = "https://files.pythonhosted.org/packages/3c/0f/37d2c84a900cd8eb54e105f4fa9aebd275e14e266736778bb5dccbf3bbbb/contourpy-1.3.1-cp312-cp312-musllinux_1_2_aarch64.whl", hash = "sha256:1bf98051f1045b15c87868dbaea84f92408337d4f81d0e449ee41920ea121d3b", size = 1266699 },
    { url = "https://files.pythonhosted.org/packages/3a/8a/deb5e11dc7d9cc8f0f9c8b29d4f062203f3af230ba83c30a6b161a6effc9/contourpy-1.3.1-cp312-cp312-musllinux_1_2_x86_64.whl", hash = "sha256:61332c87493b00091423e747ea78200659dc09bdf7fd69edd5e98cef5d3e9a8d", size = 1326395 },
    { url = "https://files.pythonhosted.org/packages/1a/35/7e267ae7c13aaf12322ccc493531f1e7f2eb8fba2927b9d7a05ff615df7a/contourpy-1.3.1-cp312-cp312-win32.whl", hash = "sha256:e914a8cb05ce5c809dd0fe350cfbb4e881bde5e2a38dc04e3afe1b3e58bd158e", size = 175354 },
    { url = "https://files.pythonhosted.org/packages/a1/35/c2de8823211d07e8a79ab018ef03960716c5dff6f4d5bff5af87fd682992/contourpy-1.3.1-cp312-cp312-win_amd64.whl", hash = "sha256:08d9d449a61cf53033612cb368f3a1b26cd7835d9b8cd326647efe43bca7568d", size = 220971 },
    { url = "https://files.pythonhosted.org/packages/9a/e7/de62050dce687c5e96f946a93546910bc67e483fe05324439e329ff36105/contourpy-1.3.1-cp313-cp313-macosx_10_13_x86_64.whl", hash = "sha256:a761d9ccfc5e2ecd1bf05534eda382aa14c3e4f9205ba5b1684ecfe400716ef2", size = 271548 },
    { url = "https://files.pythonhosted.org/packages/78/4d/c2a09ae014ae984c6bdd29c11e74d3121b25eaa117eca0bb76340efd7e1c/contourpy-1.3.1-cp313-cp313-macosx_11_0_arm64.whl", hash = "sha256:523a8ee12edfa36f6d2a49407f705a6ef4c5098de4f498619787e272de93f2d5", size = 255576 },
    { url = "https://files.pythonhosted.org/packages/ab/8a/915380ee96a5638bda80cd061ccb8e666bfdccea38d5741cb69e6dbd61fc/contourpy-1.3.1-cp313-cp313-manylinux_2_17_aarch64.manylinux2014_aarch64.whl", hash = "sha256:ece6df05e2c41bd46776fbc712e0996f7c94e0d0543af1656956d150c4ca7c81", size = 306635 },
    { url = "https://files.pythonhosted.org/packages/29/5c/c83ce09375428298acd4e6582aeb68b1e0d1447f877fa993d9bf6cd3b0a0/contourpy-1.3.1-cp313-cp313-manylinux_2_17_ppc64le.manylinux2014_ppc64le.whl", hash = "sha256:573abb30e0e05bf31ed067d2f82500ecfdaec15627a59d63ea2d95714790f5c2", size = 345925 },
    { url = "https://files.pythonhosted.org/packages/29/63/5b52f4a15e80c66c8078a641a3bfacd6e07106835682454647aca1afc852/contourpy-1.3.1-cp313-cp313-manylinux_2_17_s390x.manylinux2014_s390x.whl", hash = "sha256:a9fa36448e6a3a1a9a2ba23c02012c43ed88905ec80163f2ffe2421c7192a5d7", size = 318000 },
    { url = "https://files.pythonhosted.org/packages/9a/e2/30ca086c692691129849198659bf0556d72a757fe2769eb9620a27169296/contourpy-1.3.1-cp313-cp313-manylinux_2_17_x86_64.manylinux2014_x86_64.whl", hash = "sha256:3ea9924d28fc5586bf0b42d15f590b10c224117e74409dd7a0be3b62b74a501c", size = 322689 },
    { url = "https://files.pythonhosted.org/packages/6b/77/f37812ef700f1f185d348394debf33f22d531e714cf6a35d13d68a7003c7/contourpy-1.3.1-cp313-cp313-musllinux_1_2_aarch64.whl", hash = "sha256:5b75aa69cb4d6f137b36f7eb2ace9280cfb60c55dc5f61c731fdf6f037f958a3", size = 1268413 },
    { url = "https://files.pythonhosted.org/packages/3f/6d/ce84e79cdd128542ebeb268f84abb4b093af78e7f8ec504676673d2675bc/contourpy-1.3.1-cp313-cp313-musllinux_1_2_x86_64.whl", hash = "sha256:041b640d4ec01922083645a94bb3b2e777e6b626788f4095cf21abbe266413c1", size = 1326530 },
    { url = "https://files.pythonhosted.org/packages/72/22/8282f4eae20c73c89bee7a82a19c4e27af9b57bb602ecaa00713d5bdb54d/contourpy-1.3.1-cp313-cp313-win32.whl", hash = "sha256:36987a15e8ace5f58d4d5da9dca82d498c2bbb28dff6e5d04fbfcc35a9cb3a82", size = 175315 },
    { url = "https://files.pythonhosted.org/packages/e3/d5/28bca491f65312b438fbf076589dcde7f6f966b196d900777f5811b9c4e2/contourpy-1.3.1-cp313-cp313-win_amd64.whl", hash = "sha256:a7895f46d47671fa7ceec40f31fae721da51ad34bdca0bee83e38870b1f47ffd", size = 220987 },
    { url = "https://files.pythonhosted.org/packages/2f/24/a4b285d6adaaf9746e4700932f579f1a7b6f9681109f694cfa233ae75c4e/contourpy-1.3.1-cp313-cp313t-macosx_10_13_x86_64.whl", hash = "sha256:9ddeb796389dadcd884c7eb07bd14ef12408aaae358f0e2ae24114d797eede30", size = 285001 },
    { url = "https://files.pythonhosted.org/packages/48/1d/fb49a401b5ca4f06ccf467cd6c4f1fd65767e63c21322b29b04ec40b40b9/contourpy-1.3.1-cp313-cp313t-macosx_11_0_arm64.whl", hash = "sha256:19c1555a6801c2f084c7ddc1c6e11f02eb6a6016ca1318dd5452ba3f613a1751", size = 268553 },
    { url = "https://files.pythonhosted.org/packages/79/1e/4aef9470d13fd029087388fae750dccb49a50c012a6c8d1d634295caa644/contourpy-1.3.1-cp313-cp313t-manylinux_2_17_aarch64.manylinux2014_aarch64.whl", hash = "sha256:841ad858cff65c2c04bf93875e384ccb82b654574a6d7f30453a04f04af71342", size = 310386 },
    { url = "https://files.pythonhosted.org/packages/b0/34/910dc706ed70153b60392b5305c708c9810d425bde12499c9184a1100888/contourpy-1.3.1-cp313-cp313t-manylinux_2_17_ppc64le.manylinux2014_ppc64le.whl", hash = "sha256:4318af1c925fb9a4fb190559ef3eec206845f63e80fb603d47f2d6d67683901c", size = 349806 },
    { url = "https://files.pythonhosted.org/packages/31/3c/faee6a40d66d7f2a87f7102236bf4780c57990dd7f98e5ff29881b1b1344/contourpy-1.3.1-cp313-cp313t-manylinux_2_17_s390x.manylinux2014_s390x.whl", hash = "sha256:14c102b0eab282427b662cb590f2e9340a9d91a1c297f48729431f2dcd16e14f", size = 321108 },
    { url = "https://files.pythonhosted.org/packages/17/69/390dc9b20dd4bb20585651d7316cc3054b7d4a7b4f8b710b2b698e08968d/contourpy-1.3.1-cp313-cp313t-manylinux_2_17_x86_64.manylinux2014_x86_64.whl", hash = "sha256:05e806338bfeaa006acbdeba0ad681a10be63b26e1b17317bfac3c5d98f36cda", size = 327291 },
    { url = "https://files.pythonhosted.org/packages/ef/74/7030b67c4e941fe1e5424a3d988080e83568030ce0355f7c9fc556455b01/contourpy-1.3.1-cp313-cp313t-musllinux_1_2_aarch64.whl", hash = "sha256:4d76d5993a34ef3df5181ba3c92fabb93f1eaa5729504fb03423fcd9f3177242", size = 1263752 },
    { url = "https://files.pythonhosted.org/packages/f0/ed/92d86f183a8615f13f6b9cbfc5d4298a509d6ce433432e21da838b4b63f4/contourpy-1.3.1-cp313-cp313t-musllinux_1_2_x86_64.whl", hash = "sha256:89785bb2a1980c1bd87f0cb1517a71cde374776a5f150936b82580ae6ead44a1", size = 1318403 },
    { url = "https://files.pythonhosted.org/packages/b3/0e/c8e4950c77dcfc897c71d61e56690a0a9df39543d2164040301b5df8e67b/contourpy-1.3.1-cp313-cp313t-win32.whl", hash = "sha256:8eb96e79b9f3dcadbad2a3891672f81cdcab7f95b27f28f1c67d75f045b6b4f1", size = 185117 },
    { url = "https://files.pythonhosted.org/packages/c1/31/1ae946f11dfbd229222e6d6ad8e7bd1891d3d48bde5fbf7a0beb9491f8e3/contourpy-1.3.1-cp313-cp313t-win_amd64.whl", hash = "sha256:287ccc248c9e0d0566934e7d606201abd74761b5703d804ff3df8935f523d546", size = 236668 },
]

[[package]]
name = "cycler"
version = "0.12.1"
source = { registry = "https://pypi.org/simple" }
sdist = { url = "https://files.pythonhosted.org/packages/a9/95/a3dbbb5028f35eafb79008e7522a75244477d2838f38cbb722248dabc2a8/cycler-0.12.1.tar.gz", hash = "sha256:88bb128f02ba341da8ef447245a9e138fae777f6a23943da4540077d3601eb1c", size = 7615 }
wheels = [
    { url = "https://files.pythonhosted.org/packages/e7/05/c19819d5e3d95294a6f5947fb9b9629efb316b96de511b418c53d245aae6/cycler-0.12.1-py3-none-any.whl", hash = "sha256:85cef7cff222d8644161529808465972e51340599459b8ac3ccbac5a854e0d30", size = 8321 },
]

[[package]]
name = "dask"
version = "2025.2.0"
source = { registry = "https://pypi.org/simple" }
dependencies = [
    { name = "click" },
    { name = "cloudpickle" },
    { name = "fsspec" },
    { name = "importlib-metadata", marker = "python_full_version < '3.12'" },
    { name = "packaging" },
    { name = "partd" },
    { name = "pyyaml" },
    { name = "toolz" },
]
sdist = { url = "https://files.pythonhosted.org/packages/55/30/ba2d373923cad0e069b50bf27115745fba4fb0a4f53cee7002582cb5cec7/dask-2025.2.0.tar.gz", hash = "sha256:89c87125d04d28141eaccc4794164ce9098163fd22d8ad943db48f8d4c815460", size = 10781637 }
wheels = [
    { url = "https://files.pythonhosted.org/packages/55/4a/738ec3dac7e767c1ba6fbb6ecb908ceda66a1b2f4ee967bc03800fb07630/dask-2025.2.0-py3-none-any.whl", hash = "sha256:f0fdeef6ceb0a06569d456c9e704f220f7f54e80f3a6ea42ab98cea6bc642b6e", size = 1393839 },
]

[[package]]
name = "dicom2nifti"
version = "2.5.1"
source = { registry = "https://pypi.org/simple" }
dependencies = [
    { name = "nibabel" },
    { name = "numpy" },
    { name = "pydicom" },
    { name = "python-gdcm" },
    { name = "scipy" },
]
sdist = { url = "https://files.pythonhosted.org/packages/83/76/84b40b482d02f49753fdfd7554f49db73c67fbc8b4302b7008f1ffb5cd9b/dicom2nifti-2.5.1.tar.gz", hash = "sha256:67d14d1544c9e9d1d8c17e1da88cab535ea5c8dab396343db0e94bc2ae13003e", size = 43140 }
wheels = [
    { url = "https://files.pythonhosted.org/packages/c9/4f/27f35bec0cf2e1fcf52e3b126b4f49443cf7d8a064a04da17eeb2a521c35/dicom2nifti-2.5.1-py3-none-any.whl", hash = "sha256:f28886b63ab8237349fc0224f1e55c6d671365f1f354d41e50a4904d82b57074", size = 43647 },
]

[[package]]
name = "distlib"
version = "0.3.9"
source = { registry = "https://pypi.org/simple" }
sdist = { url = "https://files.pythonhosted.org/packages/0d/dd/1bec4c5ddb504ca60fc29472f3d27e8d4da1257a854e1d96742f15c1d02d/distlib-0.3.9.tar.gz", hash = "sha256:a60f20dea646b8a33f3e7772f74dc0b2d0772d2837ee1342a00645c81edf9403", size = 613923 }
wheels = [
    { url = "https://files.pythonhosted.org/packages/91/a1/cf2472db20f7ce4a6be1253a81cfdf85ad9c7885ffbed7047fb72c24cf87/distlib-0.3.9-py2.py3-none-any.whl", hash = "sha256:47f8c22fd27c27e25a65601af709b38e4f0a45ea4fc2e710f65755fa8caaaf87", size = 468973 },
]

[[package]]
name = "dynamic-network-architectures"
version = "0.3.1"
source = { registry = "https://pypi.org/simple" }
dependencies = [
    { name = "numpy" },
    { name = "torch" },
]
sdist = { url = "https://files.pythonhosted.org/packages/29/c7/27ad2284c7cdeab9e7ba9ba4fcfa5bdba560ecb0705c8c652a9c7d131c7f/dynamic_network_architectures-0.3.1.tar.gz", hash = "sha256:e3702b451891c01ccdcbd468aea309ae7301ab706e27394a438f3edba3fd9acd", size = 20846 }

[[package]]
name = "einops"
version = "0.8.1"
source = { registry = "https://pypi.org/simple" }
sdist = { url = "https://files.pythonhosted.org/packages/e5/81/df4fbe24dff8ba3934af99044188e20a98ed441ad17a274539b74e82e126/einops-0.8.1.tar.gz", hash = "sha256:de5d960a7a761225532e0f1959e5315ebeafc0cd43394732f103ca44b9837e84", size = 54805 }
wheels = [
    { url = "https://files.pythonhosted.org/packages/87/62/9773de14fe6c45c23649e98b83231fffd7b9892b6cf863251dc2afa73643/einops-0.8.1-py3-none-any.whl", hash = "sha256:919387eb55330f5757c6bea9165c5ff5cfe63a642682ea788a6d472576d81737", size = 64359 },
]

[[package]]
name = "fft-conv-pytorch"
version = "1.2.0"
source = { registry = "https://pypi.org/simple" }
dependencies = [
    { name = "numpy" },
    { name = "torch" },
]
sdist = { url = "https://files.pythonhosted.org/packages/e2/33/bebb4a0c01aa18513331b6a19d1a100b5762ce3678fefae862d2f12673e6/fft-conv-pytorch-1.2.0.tar.gz", hash = "sha256:9a061383176fa72cb2d8815d0c9ae67d03f7f1cea182ec9b9f5e869168582adb", size = 7420 }
wheels = [
    { url = "https://files.pythonhosted.org/packages/34/96/bbbf3761c6969defddb3c3268e2ab1a0524a7a16378afbdf06985cccce26/fft_conv_pytorch-1.2.0-py3-none-any.whl", hash = "sha256:17b9bd616df86da25e4820473698eb4831c2f2f6e73906961901e6c278098f3c", size = 6821 },
]

[[package]]
name = "filelock"
version = "3.17.0"
source = { registry = "https://pypi.org/simple" }
sdist = { url = "https://files.pythonhosted.org/packages/dc/9c/0b15fb47b464e1b663b1acd1253a062aa5feecb07d4e597daea542ebd2b5/filelock-3.17.0.tar.gz", hash = "sha256:ee4e77401ef576ebb38cd7f13b9b28893194acc20a8e68e18730ba9c0e54660e", size = 18027 }
wheels = [
    { url = "https://files.pythonhosted.org/packages/89/ec/00d68c4ddfedfe64159999e5f8a98fb8442729a63e2077eb9dcd89623d27/filelock-3.17.0-py3-none-any.whl", hash = "sha256:533dc2f7ba78dc2f0f531fc6c4940addf7b70a481e269a5a3b93be94ffbe8338", size = 16164 },
]

[[package]]
name = "fonttools"
version = "4.56.0"
source = { registry = "https://pypi.org/simple" }
sdist = { url = "https://files.pythonhosted.org/packages/1c/8c/9ffa2a555af0e5e5d0e2ed7fdd8c9bef474ed676995bb4c57c9cd0014248/fonttools-4.56.0.tar.gz", hash = "sha256:a114d1567e1a1586b7e9e7fc2ff686ca542a82769a296cef131e4c4af51e58f4", size = 3462892 }
wheels = [
    { url = "https://files.pythonhosted.org/packages/35/56/a2f3e777d48fcae7ecd29de4d96352d84e5ea9871e5f3fc88241521572cf/fonttools-4.56.0-cp311-cp311-macosx_10_9_universal2.whl", hash = "sha256:7ef04bc7827adb7532be3d14462390dd71287644516af3f1e67f1e6ff9c6d6df", size = 2753325 },
    { url = "https://files.pythonhosted.org/packages/71/85/d483e9c4e5ed586b183bf037a353e8d766366b54fd15519b30e6178a6a6e/fonttools-4.56.0-cp311-cp311-macosx_10_9_x86_64.whl", hash = "sha256:ffda9b8cd9cb8b301cae2602ec62375b59e2e2108a117746f12215145e3f786c", size = 2281554 },
    { url = "https://files.pythonhosted.org/packages/09/67/060473b832b2fade03c127019794df6dc02d9bc66fa4210b8e0d8a99d1e5/fonttools-4.56.0-cp311-cp311-manylinux_2_17_aarch64.manylinux2014_aarch64.whl", hash = "sha256:e2e993e8db36306cc3f1734edc8ea67906c55f98683d6fd34c3fc5593fdbba4c", size = 4869260 },
    { url = "https://files.pythonhosted.org/packages/28/e9/47c02d5a7027e8ed841ab6a10ca00c93dadd5f16742f1af1fa3f9978adf4/fonttools-4.56.0-cp311-cp311-manylinux_2_17_x86_64.manylinux2014_x86_64.whl", hash = "sha256:003548eadd674175510773f73fb2060bb46adb77c94854af3e0cc5bc70260049", size = 4898508 },
    { url = "https://files.pythonhosted.org/packages/bf/8a/221d456d1afb8ca043cfd078f59f187ee5d0a580f4b49351b9ce95121f57/fonttools-4.56.0-cp311-cp311-musllinux_1_2_aarch64.whl", hash = "sha256:bd9825822e7bb243f285013e653f6741954d8147427aaa0324a862cdbf4cbf62", size = 4877700 },
    { url = "https://files.pythonhosted.org/packages/a4/8c/e503863adf7a6aeff7b960e2f66fa44dd0c29a7a8b79765b2821950d7b05/fonttools-4.56.0-cp311-cp311-musllinux_1_2_x86_64.whl", hash = "sha256:b23d30a2c0b992fb1c4f8ac9bfde44b5586d23457759b6cf9a787f1a35179ee0", size = 5045817 },
    { url = "https://files.pythonhosted.org/packages/2b/50/79ba3b7e42f4eaa70b82b9e79155f0f6797858dc8a97862428b6852c6aee/fonttools-4.56.0-cp311-cp311-win32.whl", hash = "sha256:47b5e4680002ae1756d3ae3b6114e20aaee6cc5c69d1e5911f5ffffd3ee46c6b", size = 2154426 },
    { url = "https://files.pythonhosted.org/packages/3b/90/4926e653041c4116ecd43e50e3c79f5daae6dcafc58ceb64bc4f71dd4924/fonttools-4.56.0-cp311-cp311-win_amd64.whl", hash = "sha256:14a3e3e6b211660db54ca1ef7006401e4a694e53ffd4553ab9bc87ead01d0f05", size = 2200937 },
    { url = "https://files.pythonhosted.org/packages/39/32/71cfd6877999576a11824a7fe7bc0bb57c5c72b1f4536fa56a3e39552643/fonttools-4.56.0-cp312-cp312-macosx_10_13_universal2.whl", hash = "sha256:d6f195c14c01bd057bc9b4f70756b510e009c83c5ea67b25ced3e2c38e6ee6e9", size = 2747757 },
    { url = "https://files.pythonhosted.org/packages/15/52/d9f716b072c5061a0b915dd4c387f74bef44c68c069e2195c753905bd9b7/fonttools-4.56.0-cp312-cp312-macosx_10_13_x86_64.whl", hash = "sha256:fa760e5fe8b50cbc2d71884a1eff2ed2b95a005f02dda2fa431560db0ddd927f", size = 2279007 },
    { url = "https://files.pythonhosted.org/packages/d1/97/f1b3a8afa9a0d814a092a25cd42f59ccb98a0bb7a295e6e02fc9ba744214/fonttools-4.56.0-cp312-cp312-manylinux_2_17_aarch64.manylinux2014_aarch64.whl", hash = "sha256:d54a45d30251f1d729e69e5b675f9a08b7da413391a1227781e2a297fa37f6d2", size = 4783991 },
    { url = "https://files.pythonhosted.org/packages/95/70/2a781bedc1c45a0c61d29c56425609b22ed7f971da5d7e5df2679488741b/fonttools-4.56.0-cp312-cp312-manylinux_2_5_x86_64.manylinux1_x86_64.manylinux_2_17_x86_64.manylinux2014_x86_64.whl", hash = "sha256:661a8995d11e6e4914a44ca7d52d1286e2d9b154f685a4d1f69add8418961563", size = 4855109 },
    { url = "https://files.pythonhosted.org/packages/0c/02/a2597858e61a5e3fb6a14d5f6be9e6eb4eaf090da56ad70cedcbdd201685/fonttools-4.56.0-cp312-cp312-musllinux_1_2_aarch64.whl", hash = "sha256:9d94449ad0a5f2a8bf5d2f8d71d65088aee48adbe45f3c5f8e00e3ad861ed81a", size = 4762496 },
    { url = "https://files.pythonhosted.org/packages/f2/00/aaf00100d6078fdc73f7352b44589804af9dc12b182a2540b16002152ba4/fonttools-4.56.0-cp312-cp312-musllinux_1_2_x86_64.whl", hash = "sha256:f59746f7953f69cc3290ce2f971ab01056e55ddd0fb8b792c31a8acd7fee2d28", size = 4990094 },
    { url = "https://files.pythonhosted.org/packages/bf/dc/3ff1db522460db60cf3adaf1b64e0c72b43406717d139786d3fa1eb20709/fonttools-4.56.0-cp312-cp312-win32.whl", hash = "sha256:bce60f9a977c9d3d51de475af3f3581d9b36952e1f8fc19a1f2254f1dda7ce9c", size = 2142888 },
    { url = "https://files.pythonhosted.org/packages/6f/e3/5a181a85777f7809076e51f7422e0dc77eb04676c40ec8bf6a49d390d1ff/fonttools-4.56.0-cp312-cp312-win_amd64.whl", hash = "sha256:300c310bb725b2bdb4f5fc7e148e190bd69f01925c7ab437b9c0ca3e1c7cd9ba", size = 2189734 },
    { url = "https://files.pythonhosted.org/packages/a5/55/f06b48d48e0b4ec3a3489efafe9bd4d81b6e0802ac51026e3ee4634e89ba/fonttools-4.56.0-cp313-cp313-macosx_10_13_universal2.whl", hash = "sha256:f20e2c0dfab82983a90f3d00703ac0960412036153e5023eed2b4641d7d5e692", size = 2735127 },
    { url = "https://files.pythonhosted.org/packages/59/db/d2c7c9b6dd5cbd46f183e650a47403ffb88fca17484eb7c4b1cd88f9e513/fonttools-4.56.0-cp313-cp313-macosx_10_13_x86_64.whl", hash = "sha256:f36a0868f47b7566237640c026c65a86d09a3d9ca5df1cd039e30a1da73098a0", size = 2272519 },
    { url = "https://files.pythonhosted.org/packages/4d/a2/da62d779c34a0e0c06415f02eab7fa3466de5d46df459c0275a255cefc65/fonttools-4.56.0-cp313-cp313-manylinux_2_17_aarch64.manylinux2014_aarch64.whl", hash = "sha256:62b4c6802fa28e14dba010e75190e0e6228513573f1eeae57b11aa1a39b7e5b1", size = 4762423 },
    { url = "https://files.pythonhosted.org/packages/be/6a/fd4018e0448c8a5e12138906411282c5eab51a598493f080a9f0960e658f/fonttools-4.56.0-cp313-cp313-manylinux_2_5_x86_64.manylinux1_x86_64.manylinux_2_17_x86_64.manylinux2014_x86_64.whl", hash = "sha256:a05d1f07eb0a7d755fbe01fee1fd255c3a4d3730130cf1bfefb682d18fd2fcea", size = 4834442 },
    { url = "https://files.pythonhosted.org/packages/6d/63/fa1dec8efb35bc11ef9c39b2d74754b45d48a3ccb2cf78c0109c0af639e8/fonttools-4.56.0-cp313-cp313-musllinux_1_2_aarch64.whl", hash = "sha256:0073b62c3438cf0058488c002ea90489e8801d3a7af5ce5f7c05c105bee815c3", size = 4742800 },
    { url = "https://files.pythonhosted.org/packages/dd/f4/963247ae8c73ccc4cf2929e7162f595c81dbe17997d1d0ea77da24a217c9/fonttools-4.56.0-cp313-cp313-musllinux_1_2_x86_64.whl", hash = "sha256:e2cad98c94833465bcf28f51c248aaf07ca022efc6a3eba750ad9c1e0256d278", size = 4963746 },
    { url = "https://files.pythonhosted.org/packages/ea/e0/46f9600c39c644b54e4420f941f75fa200d9288c9ae171e5d80918b8cbb9/fonttools-4.56.0-cp313-cp313-win32.whl", hash = "sha256:d0cb73ccf7f6d7ca8d0bc7ea8ac0a5b84969a41c56ac3ac3422a24df2680546f", size = 2140927 },
    { url = "https://files.pythonhosted.org/packages/27/6d/3edda54f98a550a0473f032d8050315fbc8f1b76a0d9f3879b72ebb2cdd6/fonttools-4.56.0-cp313-cp313-win_amd64.whl", hash = "sha256:62cc1253827d1e500fde9dbe981219fea4eb000fd63402283472d38e7d8aa1c6", size = 2186709 },
    { url = "https://files.pythonhosted.org/packages/bf/ff/44934a031ce5a39125415eb405b9efb76fe7f9586b75291d66ae5cbfc4e6/fonttools-4.56.0-py3-none-any.whl", hash = "sha256:1088182f68c303b50ca4dc0c82d42083d176cba37af1937e1a976a31149d4d14", size = 1089800 },
]

[[package]]
name = "frozenlist"
version = "1.5.0"
source = { registry = "https://pypi.org/simple" }
sdist = { url = "https://files.pythonhosted.org/packages/8f/ed/0f4cec13a93c02c47ec32d81d11c0c1efbadf4a471e3f3ce7cad366cbbd3/frozenlist-1.5.0.tar.gz", hash = "sha256:81d5af29e61b9c8348e876d442253723928dce6433e0e76cd925cd83f1b4b817", size = 39930 }
wheels = [
    { url = "https://files.pythonhosted.org/packages/79/43/0bed28bf5eb1c9e4301003b74453b8e7aa85fb293b31dde352aac528dafc/frozenlist-1.5.0-cp311-cp311-macosx_10_9_universal2.whl", hash = "sha256:fd74520371c3c4175142d02a976aee0b4cb4a7cc912a60586ffd8d5929979b30", size = 94987 },
    { url = "https://files.pythonhosted.org/packages/bb/bf/b74e38f09a246e8abbe1e90eb65787ed745ccab6eaa58b9c9308e052323d/frozenlist-1.5.0-cp311-cp311-macosx_10_9_x86_64.whl", hash = "sha256:2f3f7a0fbc219fb4455264cae4d9f01ad41ae6ee8524500f381de64ffaa077d5", size = 54584 },
    { url = "https://files.pythonhosted.org/packages/2c/31/ab01375682f14f7613a1ade30149f684c84f9b8823a4391ed950c8285656/frozenlist-1.5.0-cp311-cp311-macosx_11_0_arm64.whl", hash = "sha256:f47c9c9028f55a04ac254346e92977bf0f166c483c74b4232bee19a6697e4778", size = 52499 },
    { url = "https://files.pythonhosted.org/packages/98/a8/d0ac0b9276e1404f58fec3ab6e90a4f76b778a49373ccaf6a563f100dfbc/frozenlist-1.5.0-cp311-cp311-manylinux_2_17_aarch64.manylinux2014_aarch64.whl", hash = "sha256:0996c66760924da6e88922756d99b47512a71cfd45215f3570bf1e0b694c206a", size = 276357 },
    { url = "https://files.pythonhosted.org/packages/ad/c9/c7761084fa822f07dac38ac29f841d4587570dd211e2262544aa0b791d21/frozenlist-1.5.0-cp311-cp311-manylinux_2_17_ppc64le.manylinux2014_ppc64le.whl", hash = "sha256:a2fe128eb4edeabe11896cb6af88fca5346059f6c8d807e3b910069f39157869", size = 287516 },
    { url = "https://files.pythonhosted.org/packages/a1/ff/cd7479e703c39df7bdab431798cef89dc75010d8aa0ca2514c5b9321db27/frozenlist-1.5.0-cp311-cp311-manylinux_2_17_s390x.manylinux2014_s390x.whl", hash = "sha256:1a8ea951bbb6cacd492e3948b8da8c502a3f814f5d20935aae74b5df2b19cf3d", size = 283131 },
    { url = "https://files.pythonhosted.org/packages/59/a0/370941beb47d237eca4fbf27e4e91389fd68699e6f4b0ebcc95da463835b/frozenlist-1.5.0-cp311-cp311-manylinux_2_5_i686.manylinux1_i686.manylinux_2_17_i686.manylinux2014_i686.whl", hash = "sha256:de537c11e4aa01d37db0d403b57bd6f0546e71a82347a97c6a9f0dcc532b3a45", size = 261320 },
    { url = "https://files.pythonhosted.org/packages/b8/5f/c10123e8d64867bc9b4f2f510a32042a306ff5fcd7e2e09e5ae5100ee333/frozenlist-1.5.0-cp311-cp311-manylinux_2_5_x86_64.manylinux1_x86_64.manylinux_2_17_x86_64.manylinux2014_x86_64.whl", hash = "sha256:9c2623347b933fcb9095841f1cc5d4ff0b278addd743e0e966cb3d460278840d", size = 274877 },
    { url = "https://files.pythonhosted.org/packages/fa/79/38c505601ae29d4348f21706c5d89755ceded02a745016ba2f58bd5f1ea6/frozenlist-1.5.0-cp311-cp311-musllinux_1_2_aarch64.whl", hash = "sha256:cee6798eaf8b1416ef6909b06f7dc04b60755206bddc599f52232606e18179d3", size = 269592 },
    { url = "https://files.pythonhosted.org/packages/19/e2/39f3a53191b8204ba9f0bb574b926b73dd2efba2a2b9d2d730517e8f7622/frozenlist-1.5.0-cp311-cp311-musllinux_1_2_i686.whl", hash = "sha256:f5f9da7f5dbc00a604fe74aa02ae7c98bcede8a3b8b9666f9f86fc13993bc71a", size = 265934 },
    { url = "https://files.pythonhosted.org/packages/d5/c9/3075eb7f7f3a91f1a6b00284af4de0a65a9ae47084930916f5528144c9dd/frozenlist-1.5.0-cp311-cp311-musllinux_1_2_ppc64le.whl", hash = "sha256:90646abbc7a5d5c7c19461d2e3eeb76eb0b204919e6ece342feb6032c9325ae9", size = 283859 },
    { url = "https://files.pythonhosted.org/packages/05/f5/549f44d314c29408b962fa2b0e69a1a67c59379fb143b92a0a065ffd1f0f/frozenlist-1.5.0-cp311-cp311-musllinux_1_2_s390x.whl", hash = "sha256:bdac3c7d9b705d253b2ce370fde941836a5f8b3c5c2b8fd70940a3ea3af7f4f2", size = 287560 },
    { url = "https://files.pythonhosted.org/packages/9d/f8/cb09b3c24a3eac02c4c07a9558e11e9e244fb02bf62c85ac2106d1eb0c0b/frozenlist-1.5.0-cp311-cp311-musllinux_1_2_x86_64.whl", hash = "sha256:03d33c2ddbc1816237a67f66336616416e2bbb6beb306e5f890f2eb22b959cdf", size = 277150 },
    { url = "https://files.pythonhosted.org/packages/37/48/38c2db3f54d1501e692d6fe058f45b6ad1b358d82cd19436efab80cfc965/frozenlist-1.5.0-cp311-cp311-win32.whl", hash = "sha256:237f6b23ee0f44066219dae14c70ae38a63f0440ce6750f868ee08775073f942", size = 45244 },
    { url = "https://files.pythonhosted.org/packages/ca/8c/2ddffeb8b60a4bce3b196c32fcc30d8830d4615e7b492ec2071da801b8ad/frozenlist-1.5.0-cp311-cp311-win_amd64.whl", hash = "sha256:0cc974cc93d32c42e7b0f6cf242a6bd941c57c61b618e78b6c0a96cb72788c1d", size = 51634 },
    { url = "https://files.pythonhosted.org/packages/79/73/fa6d1a96ab7fd6e6d1c3500700963eab46813847f01ef0ccbaa726181dd5/frozenlist-1.5.0-cp312-cp312-macosx_10_13_universal2.whl", hash = "sha256:31115ba75889723431aa9a4e77d5f398f5cf976eea3bdf61749731f62d4a4a21", size = 94026 },
    { url = "https://files.pythonhosted.org/packages/ab/04/ea8bf62c8868b8eada363f20ff1b647cf2e93377a7b284d36062d21d81d1/frozenlist-1.5.0-cp312-cp312-macosx_10_13_x86_64.whl", hash = "sha256:7437601c4d89d070eac8323f121fcf25f88674627505334654fd027b091db09d", size = 54150 },
    { url = "https://files.pythonhosted.org/packages/d0/9a/8e479b482a6f2070b26bda572c5e6889bb3ba48977e81beea35b5ae13ece/frozenlist-1.5.0-cp312-cp312-macosx_11_0_arm64.whl", hash = "sha256:7948140d9f8ece1745be806f2bfdf390127cf1a763b925c4a805c603df5e697e", size = 51927 },
    { url = "https://files.pythonhosted.org/packages/e3/12/2aad87deb08a4e7ccfb33600871bbe8f0e08cb6d8224371387f3303654d7/frozenlist-1.5.0-cp312-cp312-manylinux_2_17_aarch64.manylinux2014_aarch64.whl", hash = "sha256:feeb64bc9bcc6b45c6311c9e9b99406660a9c05ca8a5b30d14a78555088b0b3a", size = 282647 },
    { url = "https://files.pythonhosted.org/packages/77/f2/07f06b05d8a427ea0060a9cef6e63405ea9e0d761846b95ef3fb3be57111/frozenlist-1.5.0-cp312-cp312-manylinux_2_17_ppc64le.manylinux2014_ppc64le.whl", hash = "sha256:683173d371daad49cffb8309779e886e59c2f369430ad28fe715f66d08d4ab1a", size = 289052 },
    { url = "https://files.pythonhosted.org/packages/bd/9f/8bf45a2f1cd4aa401acd271b077989c9267ae8463e7c8b1eb0d3f561b65e/frozenlist-1.5.0-cp312-cp312-manylinux_2_17_s390x.manylinux2014_s390x.whl", hash = "sha256:7d57d8f702221405a9d9b40f9da8ac2e4a1a8b5285aac6100f3393675f0a85ee", size = 291719 },
    { url = "https://files.pythonhosted.org/packages/41/d1/1f20fd05a6c42d3868709b7604c9f15538a29e4f734c694c6bcfc3d3b935/frozenlist-1.5.0-cp312-cp312-manylinux_2_5_i686.manylinux1_i686.manylinux_2_17_i686.manylinux2014_i686.whl", hash = "sha256:30c72000fbcc35b129cb09956836c7d7abf78ab5416595e4857d1cae8d6251a6", size = 267433 },
    { url = "https://files.pythonhosted.org/packages/af/f2/64b73a9bb86f5a89fb55450e97cd5c1f84a862d4ff90d9fd1a73ab0f64a5/frozenlist-1.5.0-cp312-cp312-manylinux_2_5_x86_64.manylinux1_x86_64.manylinux_2_17_x86_64.manylinux2014_x86_64.whl", hash = "sha256:000a77d6034fbad9b6bb880f7ec073027908f1b40254b5d6f26210d2dab1240e", size = 283591 },
    { url = "https://files.pythonhosted.org/packages/29/e2/ffbb1fae55a791fd6c2938dd9ea779509c977435ba3940b9f2e8dc9d5316/frozenlist-1.5.0-cp312-cp312-musllinux_1_2_aarch64.whl", hash = "sha256:5d7f5a50342475962eb18b740f3beecc685a15b52c91f7d975257e13e029eca9", size = 273249 },
    { url = "https://files.pythonhosted.org/packages/2e/6e/008136a30798bb63618a114b9321b5971172a5abddff44a100c7edc5ad4f/frozenlist-1.5.0-cp312-cp312-musllinux_1_2_i686.whl", hash = "sha256:87f724d055eb4785d9be84e9ebf0f24e392ddfad00b3fe036e43f489fafc9039", size = 271075 },
    { url = "https://files.pythonhosted.org/packages/ae/f0/4e71e54a026b06724cec9b6c54f0b13a4e9e298cc8db0f82ec70e151f5ce/frozenlist-1.5.0-cp312-cp312-musllinux_1_2_ppc64le.whl", hash = "sha256:6e9080bb2fb195a046e5177f10d9d82b8a204c0736a97a153c2466127de87784", size = 285398 },
    { url = "https://files.pythonhosted.org/packages/4d/36/70ec246851478b1c0b59f11ef8ade9c482ff447c1363c2bd5fad45098b12/frozenlist-1.5.0-cp312-cp312-musllinux_1_2_s390x.whl", hash = "sha256:9b93d7aaa36c966fa42efcaf716e6b3900438632a626fb09c049f6a2f09fc631", size = 294445 },
    { url = "https://files.pythonhosted.org/packages/37/e0/47f87544055b3349b633a03c4d94b405956cf2437f4ab46d0928b74b7526/frozenlist-1.5.0-cp312-cp312-musllinux_1_2_x86_64.whl", hash = "sha256:52ef692a4bc60a6dd57f507429636c2af8b6046db8b31b18dac02cbc8f507f7f", size = 280569 },
    { url = "https://files.pythonhosted.org/packages/f9/7c/490133c160fb6b84ed374c266f42800e33b50c3bbab1652764e6e1fc498a/frozenlist-1.5.0-cp312-cp312-win32.whl", hash = "sha256:29d94c256679247b33a3dc96cce0f93cbc69c23bf75ff715919332fdbb6a32b8", size = 44721 },
    { url = "https://files.pythonhosted.org/packages/b1/56/4e45136ffc6bdbfa68c29ca56ef53783ef4c2fd395f7cbf99a2624aa9aaa/frozenlist-1.5.0-cp312-cp312-win_amd64.whl", hash = "sha256:8969190d709e7c48ea386db202d708eb94bdb29207a1f269bab1196ce0dcca1f", size = 51329 },
    { url = "https://files.pythonhosted.org/packages/da/3b/915f0bca8a7ea04483622e84a9bd90033bab54bdf485479556c74fd5eaf5/frozenlist-1.5.0-cp313-cp313-macosx_10_13_universal2.whl", hash = "sha256:7a1a048f9215c90973402e26c01d1cff8a209e1f1b53f72b95c13db61b00f953", size = 91538 },
    { url = "https://files.pythonhosted.org/packages/c7/d1/a7c98aad7e44afe5306a2b068434a5830f1470675f0e715abb86eb15f15b/frozenlist-1.5.0-cp313-cp313-macosx_10_13_x86_64.whl", hash = "sha256:dd47a5181ce5fcb463b5d9e17ecfdb02b678cca31280639255ce9d0e5aa67af0", size = 52849 },
    { url = "https://files.pythonhosted.org/packages/3a/c8/76f23bf9ab15d5f760eb48701909645f686f9c64fbb8982674c241fbef14/frozenlist-1.5.0-cp313-cp313-macosx_11_0_arm64.whl", hash = "sha256:1431d60b36d15cda188ea222033eec8e0eab488f39a272461f2e6d9e1a8e63c2", size = 50583 },
    { url = "https://files.pythonhosted.org/packages/1f/22/462a3dd093d11df623179d7754a3b3269de3b42de2808cddef50ee0f4f48/frozenlist-1.5.0-cp313-cp313-manylinux_2_17_aarch64.manylinux2014_aarch64.whl", hash = "sha256:6482a5851f5d72767fbd0e507e80737f9c8646ae7fd303def99bfe813f76cf7f", size = 265636 },
    { url = "https://files.pythonhosted.org/packages/80/cf/e075e407fc2ae7328155a1cd7e22f932773c8073c1fc78016607d19cc3e5/frozenlist-1.5.0-cp313-cp313-manylinux_2_17_ppc64le.manylinux2014_ppc64le.whl", hash = "sha256:44c49271a937625619e862baacbd037a7ef86dd1ee215afc298a417ff3270608", size = 270214 },
    { url = "https://files.pythonhosted.org/packages/a1/58/0642d061d5de779f39c50cbb00df49682832923f3d2ebfb0fedf02d05f7f/frozenlist-1.5.0-cp313-cp313-manylinux_2_17_s390x.manylinux2014_s390x.whl", hash = "sha256:12f78f98c2f1c2429d42e6a485f433722b0061d5c0b0139efa64f396efb5886b", size = 273905 },
    { url = "https://files.pythonhosted.org/packages/ab/66/3fe0f5f8f2add5b4ab7aa4e199f767fd3b55da26e3ca4ce2cc36698e50c4/frozenlist-1.5.0-cp313-cp313-manylinux_2_5_i686.manylinux1_i686.manylinux_2_17_i686.manylinux2014_i686.whl", hash = "sha256:ce3aa154c452d2467487765e3adc730a8c153af77ad84096bc19ce19a2400840", size = 250542 },
    { url = "https://files.pythonhosted.org/packages/f6/b8/260791bde9198c87a465224e0e2bb62c4e716f5d198fc3a1dacc4895dbd1/frozenlist-1.5.0-cp313-cp313-manylinux_2_5_x86_64.manylinux1_x86_64.manylinux_2_17_x86_64.manylinux2014_x86_64.whl", hash = "sha256:9b7dc0c4338e6b8b091e8faf0db3168a37101943e687f373dce00959583f7439", size = 267026 },
    { url = "https://files.pythonhosted.org/packages/2e/a4/3d24f88c527f08f8d44ade24eaee83b2627793fa62fa07cbb7ff7a2f7d42/frozenlist-1.5.0-cp313-cp313-musllinux_1_2_aarch64.whl", hash = "sha256:45e0896250900b5aa25180f9aec243e84e92ac84bd4a74d9ad4138ef3f5c97de", size = 257690 },
    { url = "https://files.pythonhosted.org/packages/de/9a/d311d660420b2beeff3459b6626f2ab4fb236d07afbdac034a4371fe696e/frozenlist-1.5.0-cp313-cp313-musllinux_1_2_i686.whl", hash = "sha256:561eb1c9579d495fddb6da8959fd2a1fca2c6d060d4113f5844b433fc02f2641", size = 253893 },
    { url = "https://files.pythonhosted.org/packages/c6/23/e491aadc25b56eabd0f18c53bb19f3cdc6de30b2129ee0bc39cd387cd560/frozenlist-1.5.0-cp313-cp313-musllinux_1_2_ppc64le.whl", hash = "sha256:df6e2f325bfee1f49f81aaac97d2aa757c7646534a06f8f577ce184afe2f0a9e", size = 267006 },
    { url = "https://files.pythonhosted.org/packages/08/c4/ab918ce636a35fb974d13d666dcbe03969592aeca6c3ab3835acff01f79c/frozenlist-1.5.0-cp313-cp313-musllinux_1_2_s390x.whl", hash = "sha256:140228863501b44b809fb39ec56b5d4071f4d0aa6d216c19cbb08b8c5a7eadb9", size = 276157 },
    { url = "https://files.pythonhosted.org/packages/c0/29/3b7a0bbbbe5a34833ba26f686aabfe982924adbdcafdc294a7a129c31688/frozenlist-1.5.0-cp313-cp313-musllinux_1_2_x86_64.whl", hash = "sha256:7707a25d6a77f5d27ea7dc7d1fc608aa0a478193823f88511ef5e6b8a48f9d03", size = 264642 },
    { url = "https://files.pythonhosted.org/packages/ab/42/0595b3dbffc2e82d7fe658c12d5a5bafcd7516c6bf2d1d1feb5387caa9c1/frozenlist-1.5.0-cp313-cp313-win32.whl", hash = "sha256:31a9ac2b38ab9b5a8933b693db4939764ad3f299fcaa931a3e605bc3460e693c", size = 44914 },
    { url = "https://files.pythonhosted.org/packages/17/c4/b7db1206a3fea44bf3b838ca61deb6f74424a8a5db1dd53ecb21da669be6/frozenlist-1.5.0-cp313-cp313-win_amd64.whl", hash = "sha256:11aabdd62b8b9c4b84081a3c246506d1cddd2dd93ff0ad53ede5defec7886b28", size = 51167 },
    { url = "https://files.pythonhosted.org/packages/c6/c8/a5be5b7550c10858fcf9b0ea054baccab474da77d37f1e828ce043a3a5d4/frozenlist-1.5.0-py3-none-any.whl", hash = "sha256:d994863bba198a4a518b467bb971c56e1db3f180a25c6cf7bb1949c267f748c3", size = 11901 },
]

[[package]]
name = "fsspec"
version = "2025.2.0"
source = { registry = "https://pypi.org/simple" }
sdist = { url = "https://files.pythonhosted.org/packages/b5/79/68612ed99700e6413de42895aa725463e821a6b3be75c87fcce1b4af4c70/fsspec-2025.2.0.tar.gz", hash = "sha256:1c24b16eaa0a1798afa0337aa0db9b256718ab2a89c425371f5628d22c3b6afd", size = 292283 }
wheels = [
    { url = "https://files.pythonhosted.org/packages/e2/94/758680531a00d06e471ef649e4ec2ed6bf185356a7f9fbfbb7368a40bd49/fsspec-2025.2.0-py3-none-any.whl", hash = "sha256:9de2ad9ce1f85e1931858535bc882543171d197001a0a5eb2ddc04f1781ab95b", size = 184484 },
]

[package.optional-dependencies]
http = [
    { name = "aiohttp" },
]

[[package]]
name = "future"
version = "1.0.0"
source = { registry = "https://pypi.org/simple" }
sdist = { url = "https://files.pythonhosted.org/packages/a7/b2/4140c69c6a66432916b26158687e821ba631a4c9273c474343badf84d3ba/future-1.0.0.tar.gz", hash = "sha256:bd2968309307861edae1458a4f8a4f3598c03be43b97521076aebf5d94c07b05", size = 1228490 }
wheels = [
    { url = "https://files.pythonhosted.org/packages/da/71/ae30dadffc90b9006d77af76b393cb9dfbfc9629f339fc1574a1c52e6806/future-1.0.0-py3-none-any.whl", hash = "sha256:929292d34f5872e70396626ef385ec22355a1fae8ad29e1a734c3e43f9fbc216", size = 491326 },
]

[[package]]
name = "google-api-core"
version = "2.24.2"
source = { registry = "https://pypi.org/simple" }
dependencies = [
    { name = "google-auth" },
    { name = "googleapis-common-protos" },
    { name = "proto-plus" },
    { name = "protobuf" },
    { name = "requests" },
]
sdist = { url = "https://files.pythonhosted.org/packages/09/5c/085bcb872556934bb119e5e09de54daa07873f6866b8f0303c49e72287f7/google_api_core-2.24.2.tar.gz", hash = "sha256:81718493daf06d96d6bc76a91c23874dbf2fac0adbbf542831b805ee6e974696", size = 163516 }
wheels = [
    { url = "https://files.pythonhosted.org/packages/46/95/f472d85adab6e538da2025dfca9e976a0d125cc0af2301f190e77b76e51c/google_api_core-2.24.2-py3-none-any.whl", hash = "sha256:810a63ac95f3c441b7c0e43d344e372887f62ce9071ba972eacf32672e072de9", size = 160061 },
]

[[package]]
name = "google-auth"
version = "2.38.0"
source = { registry = "https://pypi.org/simple" }
dependencies = [
    { name = "cachetools" },
    { name = "pyasn1-modules" },
    { name = "rsa" },
]
sdist = { url = "https://files.pythonhosted.org/packages/c6/eb/d504ba1daf190af6b204a9d4714d457462b486043744901a6eeea711f913/google_auth-2.38.0.tar.gz", hash = "sha256:8285113607d3b80a3f1543b75962447ba8a09fe85783432a784fdeef6ac094c4", size = 270866 }
wheels = [
    { url = "https://files.pythonhosted.org/packages/9d/47/603554949a37bca5b7f894d51896a9c534b9eab808e2520a748e081669d0/google_auth-2.38.0-py2.py3-none-any.whl", hash = "sha256:e7dae6694313f434a2727bf2906f27ad259bae090d7aa896590d86feec3d9d4a", size = 210770 },
]

[[package]]
name = "googleapis-common-protos"
version = "1.69.2"
source = { registry = "https://pypi.org/simple" }
dependencies = [
    { name = "protobuf" },
]
sdist = { url = "https://files.pythonhosted.org/packages/1b/d7/ee9d56af4e6dbe958562b5020f46263c8a4628e7952070241fc0e9b182ae/googleapis_common_protos-1.69.2.tar.gz", hash = "sha256:3e1b904a27a33c821b4b749fd31d334c0c9c30e6113023d495e48979a3dc9c5f", size = 144496 }
wheels = [
    { url = "https://files.pythonhosted.org/packages/f9/53/d35476d547a286506f0a6a634ccf1e5d288fffd53d48f0bd5fef61d68684/googleapis_common_protos-1.69.2-py3-none-any.whl", hash = "sha256:0b30452ff9c7a27d80bfc5718954063e8ab53dd3697093d3bc99581f5fd24212", size = 293215 },
]

[[package]]
name = "graphviz"
version = "0.20.3"
source = { registry = "https://pypi.org/simple" }
sdist = { url = "https://files.pythonhosted.org/packages/fa/83/5a40d19b8347f017e417710907f824915fba411a9befd092e52746b63e9f/graphviz-0.20.3.zip", hash = "sha256:09d6bc81e6a9fa392e7ba52135a9d49f1ed62526f96499325930e87ca1b5925d", size = 256455 }
wheels = [
    { url = "https://files.pythonhosted.org/packages/00/be/d59db2d1d52697c6adc9eacaf50e8965b6345cc143f671e1ed068818d5cf/graphviz-0.20.3-py3-none-any.whl", hash = "sha256:81f848f2904515d8cd359cc611faba817598d2feaac4027b266aa3eda7b3dde5", size = 47126 },
]

[[package]]
name = "grpcio"
version = "1.70.0"
source = { registry = "https://pypi.org/simple" }
sdist = { url = "https://files.pythonhosted.org/packages/69/e1/4b21b5017c33f3600dcc32b802bb48fe44a4d36d6c066f52650c7c2690fa/grpcio-1.70.0.tar.gz", hash = "sha256:8d1584a68d5922330025881e63a6c1b54cc8117291d382e4fa69339b6d914c56", size = 12788932 }
wheels = [
    { url = "https://files.pythonhosted.org/packages/65/c4/1f67d23d6bcadd2fd61fb460e5969c52b3390b4a4e254b5e04a6d1009e5e/grpcio-1.70.0-cp311-cp311-linux_armv7l.whl", hash = "sha256:17325b0be0c068f35770f944124e8839ea3185d6d54862800fc28cc2ffad205a", size = 5229017 },
    { url = "https://files.pythonhosted.org/packages/e4/bd/cc36811c582d663a740fb45edf9f99ddbd99a10b6ba38267dc925e1e193a/grpcio-1.70.0-cp311-cp311-macosx_10_14_universal2.whl", hash = "sha256:dbe41ad140df911e796d4463168e33ef80a24f5d21ef4d1e310553fcd2c4a386", size = 11472027 },
    { url = "https://files.pythonhosted.org/packages/7e/32/8538bb2ace5cd72da7126d1c9804bf80b4fe3be70e53e2d55675c24961a8/grpcio-1.70.0-cp311-cp311-manylinux_2_17_aarch64.whl", hash = "sha256:5ea67c72101d687d44d9c56068328da39c9ccba634cabb336075fae2eab0d04b", size = 5707785 },
    { url = "https://files.pythonhosted.org/packages/ce/5c/a45f85f2a0dfe4a6429dee98717e0e8bd7bd3f604315493c39d9679ca065/grpcio-1.70.0-cp311-cp311-manylinux_2_17_i686.manylinux2014_i686.whl", hash = "sha256:cb5277db254ab7586769e490b7b22f4ddab3876c490da0a1a9d7c695ccf0bf77", size = 6331599 },
    { url = "https://files.pythonhosted.org/packages/9f/e5/5316b239380b8b2ad30373eb5bb25d9fd36c0375e94a98a0a60ea357d254/grpcio-1.70.0-cp311-cp311-manylinux_2_17_x86_64.manylinux2014_x86_64.whl", hash = "sha256:e7831a0fc1beeeb7759f737f5acd9fdcda520e955049512d68fda03d91186eea", size = 5940834 },
    { url = "https://files.pythonhosted.org/packages/05/33/dbf035bc6d167068b4a9f2929dfe0b03fb763f0f861ecb3bb1709a14cb65/grpcio-1.70.0-cp311-cp311-musllinux_1_1_i686.whl", hash = "sha256:27cc75e22c5dba1fbaf5a66c778e36ca9b8ce850bf58a9db887754593080d839", size = 6641191 },
    { url = "https://files.pythonhosted.org/packages/4c/c4/684d877517e5bfd6232d79107e5a1151b835e9f99051faef51fed3359ec4/grpcio-1.70.0-cp311-cp311-musllinux_1_1_x86_64.whl", hash = "sha256:d63764963412e22f0491d0d32833d71087288f4e24cbcddbae82476bfa1d81fd", size = 6198744 },
    { url = "https://files.pythonhosted.org/packages/e9/43/92fe5eeaf340650a7020cfb037402c7b9209e7a0f3011ea1626402219034/grpcio-1.70.0-cp311-cp311-win32.whl", hash = "sha256:bb491125103c800ec209d84c9b51f1c60ea456038e4734688004f377cfacc113", size = 3617111 },
    { url = "https://files.pythonhosted.org/packages/55/15/b6cf2c9515c028aff9da6984761a3ab484a472b0dc6435fcd07ced42127d/grpcio-1.70.0-cp311-cp311-win_amd64.whl", hash = "sha256:d24035d49e026353eb042bf7b058fb831db3e06d52bee75c5f2f3ab453e71aca", size = 4304604 },
    { url = "https://files.pythonhosted.org/packages/4c/a4/ddbda79dd176211b518f0f3795af78b38727a31ad32bc149d6a7b910a731/grpcio-1.70.0-cp312-cp312-linux_armv7l.whl", hash = "sha256:ef4c14508299b1406c32bdbb9fb7b47612ab979b04cf2b27686ea31882387cff", size = 5198135 },
    { url = "https://files.pythonhosted.org/packages/30/5c/60eb8a063ea4cb8d7670af8fac3f2033230fc4b75f62669d67c66ac4e4b0/grpcio-1.70.0-cp312-cp312-macosx_10_14_universal2.whl", hash = "sha256:aa47688a65643afd8b166928a1da6247d3f46a2784d301e48ca1cc394d2ffb40", size = 11447529 },
    { url = "https://files.pythonhosted.org/packages/fb/b9/1bf8ab66729f13b44e8f42c9de56417d3ee6ab2929591cfee78dce749b57/grpcio-1.70.0-cp312-cp312-manylinux_2_17_aarch64.whl", hash = "sha256:880bfb43b1bb8905701b926274eafce5c70a105bc6b99e25f62e98ad59cb278e", size = 5664484 },
    { url = "https://files.pythonhosted.org/packages/d1/06/2f377d6906289bee066d96e9bdb91e5e96d605d173df9bb9856095cccb57/grpcio-1.70.0-cp312-cp312-manylinux_2_17_i686.manylinux2014_i686.whl", hash = "sha256:9e654c4b17d07eab259d392e12b149c3a134ec52b11ecdc6a515b39aceeec898", size = 6303739 },
    { url = "https://files.pythonhosted.org/packages/ae/50/64c94cfc4db8d9ed07da71427a936b5a2bd2b27c66269b42fbda82c7c7a4/grpcio-1.70.0-cp312-cp312-manylinux_2_17_x86_64.manylinux2014_x86_64.whl", hash = "sha256:2394e3381071045a706ee2eeb6e08962dd87e8999b90ac15c55f56fa5a8c9597", size = 5910417 },
    { url = "https://files.pythonhosted.org/packages/53/89/8795dfc3db4389c15554eb1765e14cba8b4c88cc80ff828d02f5572965af/grpcio-1.70.0-cp312-cp312-musllinux_1_1_i686.whl", hash = "sha256:b3c76701428d2df01964bc6479422f20e62fcbc0a37d82ebd58050b86926ef8c", size = 6626797 },
    { url = "https://files.pythonhosted.org/packages/9c/b2/6a97ac91042a2c59d18244c479ee3894e7fb6f8c3a90619bb5a7757fa30c/grpcio-1.70.0-cp312-cp312-musllinux_1_1_x86_64.whl", hash = "sha256:ac073fe1c4cd856ebcf49e9ed6240f4f84d7a4e6ee95baa5d66ea05d3dd0df7f", size = 6190055 },
    { url = "https://files.pythonhosted.org/packages/86/2b/28db55c8c4d156053a8c6f4683e559cd0a6636f55a860f87afba1ac49a51/grpcio-1.70.0-cp312-cp312-win32.whl", hash = "sha256:cd24d2d9d380fbbee7a5ac86afe9787813f285e684b0271599f95a51bce33528", size = 3600214 },
    { url = "https://files.pythonhosted.org/packages/17/c3/a7a225645a965029ed432e5b5e9ed959a574e62100afab553eef58be0e37/grpcio-1.70.0-cp312-cp312-win_amd64.whl", hash = "sha256:0495c86a55a04a874c7627fd33e5beaee771917d92c0e6d9d797628ac40e7655", size = 4292538 },
    { url = "https://files.pythonhosted.org/packages/68/38/66d0f32f88feaf7d83f8559cd87d899c970f91b1b8a8819b58226de0a496/grpcio-1.70.0-cp313-cp313-linux_armv7l.whl", hash = "sha256:aa573896aeb7d7ce10b1fa425ba263e8dddd83d71530d1322fd3a16f31257b4a", size = 5199218 },
    { url = "https://files.pythonhosted.org/packages/c1/96/947df763a0b18efb5cc6c2ae348e56d97ca520dc5300c01617b234410173/grpcio-1.70.0-cp313-cp313-macosx_10_14_universal2.whl", hash = "sha256:d405b005018fd516c9ac529f4b4122342f60ec1cee181788249372524e6db429", size = 11445983 },
    { url = "https://files.pythonhosted.org/packages/fd/5b/f3d4b063e51b2454bedb828e41f3485800889a3609c49e60f2296cc8b8e5/grpcio-1.70.0-cp313-cp313-manylinux_2_17_aarch64.whl", hash = "sha256:f32090238b720eb585248654db8e3afc87b48d26ac423c8dde8334a232ff53c9", size = 5663954 },
    { url = "https://files.pythonhosted.org/packages/bd/0b/dab54365fcedf63e9f358c1431885478e77d6f190d65668936b12dd38057/grpcio-1.70.0-cp313-cp313-manylinux_2_17_i686.manylinux2014_i686.whl", hash = "sha256:dfa089a734f24ee5f6880c83d043e4f46bf812fcea5181dcb3a572db1e79e01c", size = 6304323 },
    { url = "https://files.pythonhosted.org/packages/76/a8/8f965a7171ddd336ce32946e22954aa1bbc6f23f095e15dadaa70604ba20/grpcio-1.70.0-cp313-cp313-manylinux_2_17_x86_64.manylinux2014_x86_64.whl", hash = "sha256:f19375f0300b96c0117aca118d400e76fede6db6e91f3c34b7b035822e06c35f", size = 5910939 },
    { url = "https://files.pythonhosted.org/packages/1b/05/0bbf68be8b17d1ed6f178435a3c0c12e665a1e6054470a64ce3cb7896596/grpcio-1.70.0-cp313-cp313-musllinux_1_1_i686.whl", hash = "sha256:7c73c42102e4a5ec76608d9b60227d917cea46dff4d11d372f64cbeb56d259d0", size = 6631405 },
    { url = "https://files.pythonhosted.org/packages/79/6a/5df64b6df405a1ed1482cb6c10044b06ec47fd28e87c2232dbcf435ecb33/grpcio-1.70.0-cp313-cp313-musllinux_1_1_x86_64.whl", hash = "sha256:0a5c78d5198a1f0aa60006cd6eb1c912b4a1520b6a3968e677dbcba215fabb40", size = 6190982 },
    { url = "https://files.pythonhosted.org/packages/42/aa/aeaac87737e6d25d1048c53b8ec408c056d3ed0c922e7c5efad65384250c/grpcio-1.70.0-cp313-cp313-win32.whl", hash = "sha256:fe9dbd916df3b60e865258a8c72ac98f3ac9e2a9542dcb72b7a34d236242a5ce", size = 3598359 },
    { url = "https://files.pythonhosted.org/packages/1f/79/8edd2442d2de1431b4a3de84ef91c37002f12de0f9b577fb07b452989dbc/grpcio-1.70.0-cp313-cp313-win_amd64.whl", hash = "sha256:4119fed8abb7ff6c32e3d2255301e59c316c22d31ab812b3fbcbaf3d0d87cc68", size = 4293938 },
]

[[package]]
name = "h11"
version = "0.14.0"
source = { registry = "https://pypi.org/simple" }
sdist = { url = "https://files.pythonhosted.org/packages/f5/38/3af3d3633a34a3316095b39c8e8fb4853a28a536e55d347bd8d8e9a14b03/h11-0.14.0.tar.gz", hash = "sha256:8f19fbbe99e72420ff35c00b27a34cb9937e902a8b810e2c88300c6f0a3b699d", size = 100418 }
wheels = [
    { url = "https://files.pythonhosted.org/packages/95/04/ff642e65ad6b90db43e668d70ffb6736436c7ce41fcc549f4e9472234127/h11-0.14.0-py3-none-any.whl", hash = "sha256:e3fe4ac4b851c468cc8363d500db52c2ead036020723024a109d37346efaa761", size = 58259 },
]

[[package]]
name = "hiddenlayer"
version = "0.2"
source = { git = "https://github.com/FabianIsensee/hiddenlayer.git#b7263b6dc4569da1b6dea5964e1eac78fa32fa77" }

[[package]]
name = "httpcore"
version = "1.0.7"
source = { registry = "https://pypi.org/simple" }
dependencies = [
    { name = "certifi" },
    { name = "h11" },
]
sdist = { url = "https://files.pythonhosted.org/packages/6a/41/d7d0a89eb493922c37d343b607bc1b5da7f5be7e383740b4753ad8943e90/httpcore-1.0.7.tar.gz", hash = "sha256:8551cb62a169ec7162ac7be8d4817d561f60e08eaa485234898414bb5a8a0b4c", size = 85196 }
wheels = [
    { url = "https://files.pythonhosted.org/packages/87/f5/72347bc88306acb359581ac4d52f23c0ef445b57157adedb9aee0cd689d2/httpcore-1.0.7-py3-none-any.whl", hash = "sha256:a3fff8f43dc260d5bd363d9f9cf1830fa3a458b332856f34282de498ed420edd", size = 78551 },
]

[[package]]
name = "httpx"
version = "0.28.1"
source = { registry = "https://pypi.org/simple" }
dependencies = [
    { name = "anyio" },
    { name = "certifi" },
    { name = "httpcore" },
    { name = "idna" },
]
sdist = { url = "https://files.pythonhosted.org/packages/b1/df/48c586a5fe32a0f01324ee087459e112ebb7224f646c0b5023f5e79e9956/httpx-0.28.1.tar.gz", hash = "sha256:75e98c5f16b0f35b567856f597f06ff2270a374470a5c2392242528e3e3e42fc", size = 141406 }
wheels = [
    { url = "https://files.pythonhosted.org/packages/2a/39/e50c7c3a983047577ee07d2a9e53faf5a69493943ec3f6a384bdc792deb2/httpx-0.28.1-py3-none-any.whl", hash = "sha256:d909fcccc110f8c7faf814ca82a9a4d816bc5a6dbfea25d6591d6985b8ba59ad", size = 73517 },
]

[[package]]
name = "hyperopt"
version = "0.2.7"
source = { registry = "https://pypi.org/simple" }
dependencies = [
    { name = "cloudpickle" },
    { name = "future" },
    { name = "networkx" },
    { name = "numpy" },
    { name = "py4j" },
    { name = "scipy" },
    { name = "six" },
    { name = "tqdm" },
]
sdist = { url = "https://files.pythonhosted.org/packages/58/75/0c4712e3f3a21c910778b8f9f4622601a823cefcae24181467674a0352f9/hyperopt-0.2.7.tar.gz", hash = "sha256:1bf89ae58050bbd32c7307199046117feee245c2fd9ab6255c7308522b7ca149", size = 1308240 }
wheels = [
    { url = "https://files.pythonhosted.org/packages/b6/cd/5b3334d39276067f54618ce0d0b48ed69d91352fbf137468c7095170d0e5/hyperopt-0.2.7-py2.py3-none-any.whl", hash = "sha256:f3046d91fe4167dbf104365016596856b2524a609d22f047a066fc1ac796427c", size = 1583421 },
]

[[package]]
name = "identify"
version = "2.6.7"
source = { registry = "https://pypi.org/simple" }
sdist = { url = "https://files.pythonhosted.org/packages/83/d1/524aa3350f78bcd714d148ade6133d67d6b7de2cdbae7d99039c024c9a25/identify-2.6.7.tar.gz", hash = "sha256:3fa266b42eba321ee0b2bb0936a6a6b9e36a1351cbb69055b3082f4193035684", size = 99260 }
wheels = [
    { url = "https://files.pythonhosted.org/packages/03/00/1fd4a117c6c93f2dcc5b7edaeaf53ea45332ef966429be566ca16c2beb94/identify-2.6.7-py2.py3-none-any.whl", hash = "sha256:155931cb617a401807b09ecec6635d6c692d180090a1cedca8ef7d58ba5b6aa0", size = 99097 },
]

[[package]]
name = "idna"
version = "3.10"
source = { registry = "https://pypi.org/simple" }
sdist = { url = "https://files.pythonhosted.org/packages/f1/70/7703c29685631f5a7590aa73f1f1d3fa9a380e654b86af429e0934a32f7d/idna-3.10.tar.gz", hash = "sha256:12f65c9b470abda6dc35cf8e63cc574b1c52b11df2c86030af0ac09b01b13ea9", size = 190490 }
wheels = [
    { url = "https://files.pythonhosted.org/packages/76/c6/c88e154df9c4e1a2a66ccf0005a88dfb2650c1dffb6f5ce603dfbd452ce3/idna-3.10-py3-none-any.whl", hash = "sha256:946d195a0d259cbba61165e88e65941f16e9b36ea6ddb97f00452bae8b1287d3", size = 70442 },
]

[[package]]
name = "imagecodecs"
version = "2024.12.30"
source = { registry = "https://pypi.org/simple" }
dependencies = [
    { name = "numpy" },
]
sdist = { url = "https://files.pythonhosted.org/packages/ec/f8/d7e5fe6084af4b6ee2240b77505d37732857a4931c1425283b1e53bae59d/imagecodecs-2024.12.30.tar.gz", hash = "sha256:4c88f745719313cabea6dd5f1e69c9f93346de91c0f1e770eb969f2232247f21", size = 9502615 }
wheels = [
    { url = "https://files.pythonhosted.org/packages/5b/7b/7143a5a6b711e6b7da354fc05b1f685da161bf9b94ca6a55f7f864660525/imagecodecs-2024.12.30-cp311-cp311-macosx_10_14_x86_64.whl", hash = "sha256:ad6d8d4c61df08824a93d441b41f0b62ed03281b73bfc5a3f1590f3be7629321", size = 17968024 },
    { url = "https://files.pythonhosted.org/packages/01/c3/ed6a3e2adefb3dc7aeaa91263174a1414cef3d5d8f65a3fc5801335291e3/imagecodecs-2024.12.30-cp311-cp311-macosx_11_0_arm64.whl", hash = "sha256:dcb40f08a1a74ea97317c032f30688a71c85b8f8b9414f0ace824862e21ead7b", size = 15065782 },
    { url = "https://files.pythonhosted.org/packages/75/4e/d3cf901f399d0ef1c9c896f3ec36621c711ef4481103a3ac215a2fa2f391/imagecodecs-2024.12.30-cp311-cp311-manylinux_2_17_aarch64.manylinux2014_aarch64.whl", hash = "sha256:ff3fce17a03db6a7a9c3b6d2860815b697d2a6756f246ffdeb5462fcc2914fba", size = 44188124 },
    { url = "https://files.pythonhosted.org/packages/88/2a/4e4e671c2b52bd980fbc701e0de16611a239b74e8d603878b09113efb955/imagecodecs-2024.12.30-cp311-cp311-manylinux_2_17_x86_64.manylinux2014_x86_64.whl", hash = "sha256:227bdfc3476f57862e0602ab921a8f2bd1017c70227e122d42f1cdf6d1117af9", size = 45537461 },
    { url = "https://files.pythonhosted.org/packages/3e/95/74c14f1a4f5ce74ea247b5a9886ab1561a8b2ba4e3422f98af288400407d/imagecodecs-2024.12.30-cp311-cp311-win32.whl", hash = "sha256:e722ee1bfaaf8173a37cc1dc11d7033e097dffc7d6f3d54a5e2b7333425b7a64", size = 24059057 },
    { url = "https://files.pythonhosted.org/packages/bd/98/484ee34cc333018f5f8674113b61c7a4abf1b16d9917243b2fd850b7007f/imagecodecs-2024.12.30-cp311-cp311-win_amd64.whl", hash = "sha256:7acf874924cc49bb501c9194e6d9d12db95c83a06cd9bc3f9ed1adfe5f1b493f", size = 28842412 },
    { url = "https://files.pythonhosted.org/packages/2b/70/16e0a4c11089e5037ed8f4aac559449d532edbf65363acf0cc4150c74582/imagecodecs-2024.12.30-cp311-cp311-win_arm64.whl", hash = "sha256:8bd17f6dcd0cc5b7bffcebd0d965d0158957c8fe0fe97e41c7b69e1284787cbf", size = 23799454 },
    { url = "https://files.pythonhosted.org/packages/5f/22/f691b42e7a6418d55fefeede2c9db444c64e02f6f58c5eaf6eaf72e791e1/imagecodecs-2024.12.30-cp312-cp312-macosx_10_14_x86_64.whl", hash = "sha256:d296f144b2f2ef1c33fd397941a77f2dc79ebdf9a9169a377eccca8bb074c5c9", size = 18021922 },
    { url = "https://files.pythonhosted.org/packages/a8/65/c66cc78e3d0c0aca017957d97759babf64d385454aa6dc8d5395665c3f6b/imagecodecs-2024.12.30-cp312-cp312-macosx_11_0_arm64.whl", hash = "sha256:65d480431a2e99a9ecfb340f960e98ed70a634cd617dac274fddd855a9cac9a5", size = 15104045 },
    { url = "https://files.pythonhosted.org/packages/4d/94/59eec628857f659ed6cb2e49414b032b209532fa6fad7acec95ebf0c035b/imagecodecs-2024.12.30-cp312-cp312-manylinux_2_17_aarch64.manylinux2014_aarch64.whl", hash = "sha256:4018bccb0c905c9e1f7a84bed23ca21ad60ec05771ff7fe904d5bd264743cbd2", size = 43689029 },
    { url = "https://files.pythonhosted.org/packages/a9/02/2c0ec54c6e0746b7d5317de0bddce918d233476cd6f543e50ff4d378ca74/imagecodecs-2024.12.30-cp312-cp312-manylinux_2_17_x86_64.manylinux2014_x86_64.whl", hash = "sha256:b03211f1853a184a0f5e78eef5b5d121ba59c6b00cf73abb83c1561cc7edafb6", size = 45225562 },
    { url = "https://files.pythonhosted.org/packages/f8/08/139ebbedbcecd98af0d67b3584f23e0a64cdbe1668013257e2c02ed1c98b/imagecodecs-2024.12.30-cp312-cp312-win32.whl", hash = "sha256:3971078c5f2960c5086c5d63a0bb6db53000b959bc87ab418e4c7b6e715116bf", size = 24066349 },
    { url = "https://files.pythonhosted.org/packages/be/ea/8e1046e82b812c409f96a340f10fcc2e1a4149de6543aca4a5535d7e1b11/imagecodecs-2024.12.30-cp312-cp312-win_amd64.whl", hash = "sha256:758ba651f74f0c6fc86e6d741e385121721610830eb4421703fbb69c2638ce8a", size = 28854922 },
    { url = "https://files.pythonhosted.org/packages/4a/4e/ba473a4f4267a0abfed97f7623d22e777ce569422180b50e7ead4c3f5a75/imagecodecs-2024.12.30-cp312-cp312-win_arm64.whl", hash = "sha256:1dd4d32b6c8cdc3117687324f5b79b14e0378d496289b20dd82c724c56e7b082", size = 23766833 },
    { url = "https://files.pythonhosted.org/packages/ee/43/1ae8be8f29e364be63ba7bc8505cf900bb5a7a700bc863a9412ac32bf2ce/imagecodecs-2024.12.30-cp313-cp313-macosx_10_14_x86_64.whl", hash = "sha256:cf4431927ebf59278d3f10047e164f2977b5e4f47a404dabd8a99f7490cc12d8", size = 17954267 },
    { url = "https://files.pythonhosted.org/packages/08/83/fd8fd604116a16e54e58cde734c2d2f3a0ef23d0581615c98c771f6543c9/imagecodecs-2024.12.30-cp313-cp313-macosx_11_0_arm64.whl", hash = "sha256:f381fb82d10b7d374d744e59088763c0d8a7dc299c90f573000fbb2e5bb32b39", size = 15046084 },
    { url = "https://files.pythonhosted.org/packages/50/cf/35e0ae6a5b082f109a48a5124f176d2ad3b3a43fe73c7f879ba39aaa79d5/imagecodecs-2024.12.30-cp313-cp313-manylinux_2_17_aarch64.manylinux2014_aarch64.whl", hash = "sha256:54d5dc773ffdcacf43c8755725a232f474f81bc948828740b327b38bc4968685", size = 43588997 },
    { url = "https://files.pythonhosted.org/packages/0d/8f/6fc9e544ae8dd0f4bc2b42bbc4e7127da842e05c94d681a9dd6800bab34c/imagecodecs-2024.12.30-cp313-cp313-manylinux_2_17_x86_64.manylinux2014_x86_64.whl", hash = "sha256:96c4993156b02e624bc4f0477b27d62e56d38deb4dbaf7c66def9bdde3a63a04", size = 45195762 },
    { url = "https://files.pythonhosted.org/packages/96/cc/9660147b0ddfc645d83c0d345b746268a71d22a2fa136e0f27b4c4da81b9/imagecodecs-2024.12.30-cp313-cp313-win32.whl", hash = "sha256:2c0bad37325290dd208a6b5024bd1afb258514ffe32ca385a20ef3ff35a6b0fb", size = 24050065 },
    { url = "https://files.pythonhosted.org/packages/f8/8e/01eb200e0475bb1e1a19a8f8362faed90c22efae37b29174bfb692e9f938/imagecodecs-2024.12.30-cp313-cp313-win_amd64.whl", hash = "sha256:08a911ccf658cbeed43fc58d4b52b61adc4917f654e9daf9a3372e98d75e6f07", size = 28829746 },
    { url = "https://files.pythonhosted.org/packages/57/d4/f5e050cb95f9fbdc79ee8bd4d0f12d33885634b1687e60abe03ea5495dfa/imagecodecs-2024.12.30-cp313-cp313-win_arm64.whl", hash = "sha256:ee494925e96b405e7452a658c0049230e7541b364cba837bc54d0f57e4a065d1", size = 23751303 },
]

[[package]]
name = "imageio"
version = "2.37.0"
source = { registry = "https://pypi.org/simple" }
dependencies = [
    { name = "numpy" },
    { name = "pillow" },
]
sdist = { url = "https://files.pythonhosted.org/packages/0c/47/57e897fb7094afb2d26e8b2e4af9a45c7cf1a405acdeeca001fdf2c98501/imageio-2.37.0.tar.gz", hash = "sha256:71b57b3669666272c818497aebba2b4c5f20d5b37c81720e5e1a56d59c492996", size = 389963 }
wheels = [
    { url = "https://files.pythonhosted.org/packages/cb/bd/b394387b598ed84d8d0fa90611a90bee0adc2021820ad5729f7ced74a8e2/imageio-2.37.0-py3-none-any.whl", hash = "sha256:11efa15b87bc7871b61590326b2d635439acc321cf7f8ce996f812543ce10eed", size = 315796 },
]

[[package]]
name = "imio"
version = "0.3.1"
source = { registry = "https://pypi.org/simple" }
dependencies = [
    { name = "brainglobe-utils" },
    { name = "natsort" },
    { name = "nibabel" },
    { name = "numpy" },
    { name = "psutil" },
    { name = "pyarrow" },
    { name = "pynrrd" },
    { name = "scikit-image" },
    { name = "tifffile" },
    { name = "tqdm" },
]
sdist = { url = "https://files.pythonhosted.org/packages/f3/a0/56b4055536c22343e31621ec2bd8a8ef2e731998ecd02319de44941cb333/imio-0.3.1.tar.gz", hash = "sha256:d200f918b86dac17ec00b563a8eb7abc936f6d3d10dce0cef1b0296d5e74bf65", size = 10739 }
wheels = [
    { url = "https://files.pythonhosted.org/packages/fe/17/4ac3708b266695cb7c87c4b3ff12f1ef8cdd98414e79a3e2e03e0bccf236/imio-0.3.1-py3-none-any.whl", hash = "sha256:d88b938d1f1a9583e7e9efe91b8266dbe7fc533f4d1734acd9539b9381c20dd1", size = 8559 },
]

[[package]]
name = "importlib-metadata"
version = "8.6.1"
source = { registry = "https://pypi.org/simple" }
dependencies = [
    { name = "zipp", marker = "python_full_version < '3.12'" },
]
sdist = { url = "https://files.pythonhosted.org/packages/33/08/c1395a292bb23fd03bdf572a1357c5a733d3eecbab877641ceacab23db6e/importlib_metadata-8.6.1.tar.gz", hash = "sha256:310b41d755445d74569f993ccfc22838295d9fe005425094fad953d7f15c8580", size = 55767 }
wheels = [
    { url = "https://files.pythonhosted.org/packages/79/9d/0fb148dc4d6fa4a7dd1d8378168d9b4cd8d4560a6fbf6f0121c5fc34eb68/importlib_metadata-8.6.1-py3-none-any.whl", hash = "sha256:02a89390c1e15fdfdc0d7c6b25cb3e62650d0494005c97d6f148bf5b9787525e", size = 26971 },
]

[[package]]
name = "importlib-resources"
version = "6.5.2"
source = { registry = "https://pypi.org/simple" }
sdist = { url = "https://files.pythonhosted.org/packages/cf/8c/f834fbf984f691b4f7ff60f50b514cc3de5cc08abfc3295564dd89c5e2e7/importlib_resources-6.5.2.tar.gz", hash = "sha256:185f87adef5bcc288449d98fb4fba07cea78bc036455dd44c5fc4a2fe78fed2c", size = 44693 }
wheels = [
    { url = "https://files.pythonhosted.org/packages/a4/ed/1f1afb2e9e7f38a545d628f864d562a5ae64fe6f7a10e28ffb9b185b4e89/importlib_resources-6.5.2-py3-none-any.whl", hash = "sha256:789cfdc3ed28c78b67a06acb8126751ced69a3d5f79c095a98298cd8a760ccec", size = 37461 },
]

[[package]]
name = "iniconfig"
version = "2.0.0"
source = { registry = "https://pypi.org/simple" }
sdist = { url = "https://files.pythonhosted.org/packages/d7/4b/cbd8e699e64a6f16ca3a8220661b5f83792b3017d0f79807cb8708d33913/iniconfig-2.0.0.tar.gz", hash = "sha256:2d91e135bf72d31a410b17c16da610a82cb55f6b0477d1a902134b24a455b8b3", size = 4646 }
wheels = [
    { url = "https://files.pythonhosted.org/packages/ef/a6/62565a6e1cf69e10f5727360368e451d4b7f58beeac6173dc9db836a5b46/iniconfig-2.0.0-py3-none-any.whl", hash = "sha256:b6a85871a79d2e3b22d2d1b94ac2824226a63c6b741c88f7ae975f18b6778374", size = 5892 },
]

[[package]]
name = "jinja2"
version = "3.1.5"
source = { registry = "https://pypi.org/simple" }
dependencies = [
    { name = "markupsafe" },
]
sdist = { url = "https://files.pythonhosted.org/packages/af/92/b3130cbbf5591acf9ade8708c365f3238046ac7cb8ccba6e81abccb0ccff/jinja2-3.1.5.tar.gz", hash = "sha256:8fefff8dc3034e27bb80d67c671eb8a9bc424c0ef4c0826edbff304cceff43bb", size = 244674 }
wheels = [
    { url = "https://files.pythonhosted.org/packages/bd/0f/2ba5fbcd631e3e88689309dbe978c5769e883e4b84ebfe7da30b43275c5a/jinja2-3.1.5-py3-none-any.whl", hash = "sha256:aba0f4dc9ed8013c424088f68a5c226f7d6097ed89b246d7749c2ec4175c6adb", size = 134596 },
]

[[package]]
name = "joblib"
version = "1.4.2"
source = { registry = "https://pypi.org/simple" }
sdist = { url = "https://files.pythonhosted.org/packages/64/33/60135848598c076ce4b231e1b1895170f45fbcaeaa2c9d5e38b04db70c35/joblib-1.4.2.tar.gz", hash = "sha256:2382c5816b2636fbd20a09e0f4e9dad4736765fdfb7dca582943b9c1366b3f0e", size = 2116621 }
wheels = [
    { url = "https://files.pythonhosted.org/packages/91/29/df4b9b42f2be0b623cbd5e2140cafcaa2bef0759a00b7b70104dcfe2fb51/joblib-1.4.2-py3-none-any.whl", hash = "sha256:06d478d5674cbc267e7496a410ee875abd68e4340feff4490bcb7afb88060ae6", size = 301817 },
]

[[package]]
name = "jsonschema"
version = "4.23.0"
source = { registry = "https://pypi.org/simple" }
dependencies = [
    { name = "attrs" },
    { name = "jsonschema-specifications" },
    { name = "referencing" },
    { name = "rpds-py" },
]
sdist = { url = "https://files.pythonhosted.org/packages/38/2e/03362ee4034a4c917f697890ccd4aec0800ccf9ded7f511971c75451deec/jsonschema-4.23.0.tar.gz", hash = "sha256:d71497fef26351a33265337fa77ffeb82423f3ea21283cd9467bb03999266bc4", size = 325778 }
wheels = [
    { url = "https://files.pythonhosted.org/packages/69/4a/4f9dbeb84e8850557c02365a0eee0649abe5eb1d84af92a25731c6c0f922/jsonschema-4.23.0-py3-none-any.whl", hash = "sha256:fbadb6f8b144a8f8cf9f0b89ba94501d143e50411a1278633f56a7acf7fd5566", size = 88462 },
]

[[package]]
name = "jsonschema-specifications"
version = "2024.10.1"
source = { registry = "https://pypi.org/simple" }
dependencies = [
    { name = "referencing" },
]
sdist = { url = "https://files.pythonhosted.org/packages/10/db/58f950c996c793472e336ff3655b13fbcf1e3b359dcf52dcf3ed3b52c352/jsonschema_specifications-2024.10.1.tar.gz", hash = "sha256:0f38b83639958ce1152d02a7f062902c41c8fd20d558b0c34344292d417ae272", size = 15561 }
wheels = [
    { url = "https://files.pythonhosted.org/packages/d1/0f/8910b19ac0670a0f80ce1008e5e751c4a57e14d2c4c13a482aa6079fa9d6/jsonschema_specifications-2024.10.1-py3-none-any.whl", hash = "sha256:a09a0680616357d9a0ecf05c12ad234479f549239d0f5b55f3deea67475da9bf", size = 18459 },
]

[[package]]
name = "kiwisolver"
version = "1.4.8"
source = { registry = "https://pypi.org/simple" }
sdist = { url = "https://files.pythonhosted.org/packages/82/59/7c91426a8ac292e1cdd53a63b6d9439abd573c875c3f92c146767dd33faf/kiwisolver-1.4.8.tar.gz", hash = "sha256:23d5f023bdc8c7e54eb65f03ca5d5bb25b601eac4d7f1a042888a1f45237987e", size = 97538 }
wheels = [
    { url = "https://files.pythonhosted.org/packages/da/ed/c913ee28936c371418cb167b128066ffb20bbf37771eecc2c97edf8a6e4c/kiwisolver-1.4.8-cp311-cp311-macosx_10_9_universal2.whl", hash = "sha256:a4d3601908c560bdf880f07d94f31d734afd1bb71e96585cace0e38ef44c6d84", size = 124635 },
    { url = "https://files.pythonhosted.org/packages/4c/45/4a7f896f7467aaf5f56ef093d1f329346f3b594e77c6a3c327b2d415f521/kiwisolver-1.4.8-cp311-cp311-macosx_10_9_x86_64.whl", hash = "sha256:856b269c4d28a5c0d5e6c1955ec36ebfd1651ac00e1ce0afa3e28da95293b561", size = 66717 },
    { url = "https://files.pythonhosted.org/packages/5f/b4/c12b3ac0852a3a68f94598d4c8d569f55361beef6159dce4e7b624160da2/kiwisolver-1.4.8-cp311-cp311-macosx_11_0_arm64.whl", hash = "sha256:c2b9a96e0f326205af81a15718a9073328df1173a2619a68553decb7097fd5d7", size = 65413 },
    { url = "https://files.pythonhosted.org/packages/a9/98/1df4089b1ed23d83d410adfdc5947245c753bddfbe06541c4aae330e9e70/kiwisolver-1.4.8-cp311-cp311-manylinux_2_12_i686.manylinux2010_i686.manylinux_2_17_i686.manylinux2014_i686.whl", hash = "sha256:c5020c83e8553f770cb3b5fc13faac40f17e0b205bd237aebd21d53d733adb03", size = 1343994 },
    { url = "https://files.pythonhosted.org/packages/8d/bf/b4b169b050c8421a7c53ea1ea74e4ef9c335ee9013216c558a047f162d20/kiwisolver-1.4.8-cp311-cp311-manylinux_2_17_aarch64.manylinux2014_aarch64.whl", hash = "sha256:dace81d28c787956bfbfbbfd72fdcef014f37d9b48830829e488fdb32b49d954", size = 1434804 },
    { url = "https://files.pythonhosted.org/packages/66/5a/e13bd341fbcf73325ea60fdc8af752addf75c5079867af2e04cc41f34434/kiwisolver-1.4.8-cp311-cp311-manylinux_2_17_ppc64le.manylinux2014_ppc64le.whl", hash = "sha256:11e1022b524bd48ae56c9b4f9296bce77e15a2e42a502cceba602f804b32bb79", size = 1450690 },
    { url = "https://files.pythonhosted.org/packages/9b/4f/5955dcb376ba4a830384cc6fab7d7547bd6759fe75a09564910e9e3bb8ea/kiwisolver-1.4.8-cp311-cp311-manylinux_2_17_s390x.manylinux2014_s390x.whl", hash = "sha256:3b9b4d2892fefc886f30301cdd80debd8bb01ecdf165a449eb6e78f79f0fabd6", size = 1376839 },
    { url = "https://files.pythonhosted.org/packages/3a/97/5edbed69a9d0caa2e4aa616ae7df8127e10f6586940aa683a496c2c280b9/kiwisolver-1.4.8-cp311-cp311-manylinux_2_17_x86_64.manylinux2014_x86_64.whl", hash = "sha256:3a96c0e790ee875d65e340ab383700e2b4891677b7fcd30a699146f9384a2bb0", size = 1435109 },
    { url = "https://files.pythonhosted.org/packages/13/fc/e756382cb64e556af6c1809a1bbb22c141bbc2445049f2da06b420fe52bf/kiwisolver-1.4.8-cp311-cp311-musllinux_1_2_aarch64.whl", hash = "sha256:23454ff084b07ac54ca8be535f4174170c1094a4cff78fbae4f73a4bcc0d4dab", size = 2245269 },
    { url = "https://files.pythonhosted.org/packages/76/15/e59e45829d7f41c776d138245cabae6515cb4eb44b418f6d4109c478b481/kiwisolver-1.4.8-cp311-cp311-musllinux_1_2_i686.whl", hash = "sha256:87b287251ad6488e95b4f0b4a79a6d04d3ea35fde6340eb38fbd1ca9cd35bbbc", size = 2393468 },
    { url = "https://files.pythonhosted.org/packages/e9/39/483558c2a913ab8384d6e4b66a932406f87c95a6080112433da5ed668559/kiwisolver-1.4.8-cp311-cp311-musllinux_1_2_ppc64le.whl", hash = "sha256:b21dbe165081142b1232a240fc6383fd32cdd877ca6cc89eab93e5f5883e1c25", size = 2355394 },
    { url = "https://files.pythonhosted.org/packages/01/aa/efad1fbca6570a161d29224f14b082960c7e08268a133fe5dc0f6906820e/kiwisolver-1.4.8-cp311-cp311-musllinux_1_2_s390x.whl", hash = "sha256:768cade2c2df13db52475bd28d3a3fac8c9eff04b0e9e2fda0f3760f20b3f7fc", size = 2490901 },
    { url = "https://files.pythonhosted.org/packages/c9/4f/15988966ba46bcd5ab9d0c8296914436720dd67fca689ae1a75b4ec1c72f/kiwisolver-1.4.8-cp311-cp311-musllinux_1_2_x86_64.whl", hash = "sha256:d47cfb2650f0e103d4bf68b0b5804c68da97272c84bb12850d877a95c056bd67", size = 2312306 },
    { url = "https://files.pythonhosted.org/packages/2d/27/bdf1c769c83f74d98cbc34483a972f221440703054894a37d174fba8aa68/kiwisolver-1.4.8-cp311-cp311-win_amd64.whl", hash = "sha256:ed33ca2002a779a2e20eeb06aea7721b6e47f2d4b8a8ece979d8ba9e2a167e34", size = 71966 },
    { url = "https://files.pythonhosted.org/packages/4a/c9/9642ea855604aeb2968a8e145fc662edf61db7632ad2e4fb92424be6b6c0/kiwisolver-1.4.8-cp311-cp311-win_arm64.whl", hash = "sha256:16523b40aab60426ffdebe33ac374457cf62863e330a90a0383639ce14bf44b2", size = 65311 },
    { url = "https://files.pythonhosted.org/packages/fc/aa/cea685c4ab647f349c3bc92d2daf7ae34c8e8cf405a6dcd3a497f58a2ac3/kiwisolver-1.4.8-cp312-cp312-macosx_10_13_universal2.whl", hash = "sha256:d6af5e8815fd02997cb6ad9bbed0ee1e60014438ee1a5c2444c96f87b8843502", size = 124152 },
    { url = "https://files.pythonhosted.org/packages/c5/0b/8db6d2e2452d60d5ebc4ce4b204feeb16176a851fd42462f66ade6808084/kiwisolver-1.4.8-cp312-cp312-macosx_10_13_x86_64.whl", hash = "sha256:bade438f86e21d91e0cf5dd7c0ed00cda0f77c8c1616bd83f9fc157fa6760d31", size = 66555 },
    { url = "https://files.pythonhosted.org/packages/60/26/d6a0db6785dd35d3ba5bf2b2df0aedc5af089962c6eb2cbf67a15b81369e/kiwisolver-1.4.8-cp312-cp312-macosx_11_0_arm64.whl", hash = "sha256:b83dc6769ddbc57613280118fb4ce3cd08899cc3369f7d0e0fab518a7cf37fdb", size = 65067 },
    { url = "https://files.pythonhosted.org/packages/c9/ed/1d97f7e3561e09757a196231edccc1bcf59d55ddccefa2afc9c615abd8e0/kiwisolver-1.4.8-cp312-cp312-manylinux_2_12_i686.manylinux2010_i686.manylinux_2_17_i686.manylinux2014_i686.whl", hash = "sha256:111793b232842991be367ed828076b03d96202c19221b5ebab421ce8bcad016f", size = 1378443 },
    { url = "https://files.pythonhosted.org/packages/29/61/39d30b99954e6b46f760e6289c12fede2ab96a254c443639052d1b573fbc/kiwisolver-1.4.8-cp312-cp312-manylinux_2_17_aarch64.manylinux2014_aarch64.whl", hash = "sha256:257af1622860e51b1a9d0ce387bf5c2c4f36a90594cb9514f55b074bcc787cfc", size = 1472728 },
    { url = "https://files.pythonhosted.org/packages/0c/3e/804163b932f7603ef256e4a715e5843a9600802bb23a68b4e08c8c0ff61d/kiwisolver-1.4.8-cp312-cp312-manylinux_2_17_ppc64le.manylinux2014_ppc64le.whl", hash = "sha256:69b5637c3f316cab1ec1c9a12b8c5f4750a4c4b71af9157645bf32830e39c03a", size = 1478388 },
    { url = "https://files.pythonhosted.org/packages/8a/9e/60eaa75169a154700be74f875a4d9961b11ba048bef315fbe89cb6999056/kiwisolver-1.4.8-cp312-cp312-manylinux_2_17_s390x.manylinux2014_s390x.whl", hash = "sha256:782bb86f245ec18009890e7cb8d13a5ef54dcf2ebe18ed65f795e635a96a1c6a", size = 1413849 },
    { url = "https://files.pythonhosted.org/packages/bc/b3/9458adb9472e61a998c8c4d95cfdfec91c73c53a375b30b1428310f923e4/kiwisolver-1.4.8-cp312-cp312-manylinux_2_17_x86_64.manylinux2014_x86_64.whl", hash = "sha256:cc978a80a0db3a66d25767b03688f1147a69e6237175c0f4ffffaaedf744055a", size = 1475533 },
    { url = "https://files.pythonhosted.org/packages/e4/7a/0a42d9571e35798de80aef4bb43a9b672aa7f8e58643d7bd1950398ffb0a/kiwisolver-1.4.8-cp312-cp312-musllinux_1_2_aarch64.whl", hash = "sha256:36dbbfd34838500a31f52c9786990d00150860e46cd5041386f217101350f0d3", size = 2268898 },
    { url = "https://files.pythonhosted.org/packages/d9/07/1255dc8d80271400126ed8db35a1795b1a2c098ac3a72645075d06fe5c5d/kiwisolver-1.4.8-cp312-cp312-musllinux_1_2_i686.whl", hash = "sha256:eaa973f1e05131de5ff3569bbba7f5fd07ea0595d3870ed4a526d486fe57fa1b", size = 2425605 },
    { url = "https://files.pythonhosted.org/packages/84/df/5a3b4cf13780ef6f6942df67b138b03b7e79e9f1f08f57c49957d5867f6e/kiwisolver-1.4.8-cp312-cp312-musllinux_1_2_ppc64le.whl", hash = "sha256:a66f60f8d0c87ab7f59b6fb80e642ebb29fec354a4dfad687ca4092ae69d04f4", size = 2375801 },
    { url = "https://files.pythonhosted.org/packages/8f/10/2348d068e8b0f635c8c86892788dac7a6b5c0cb12356620ab575775aad89/kiwisolver-1.4.8-cp312-cp312-musllinux_1_2_s390x.whl", hash = "sha256:858416b7fb777a53f0c59ca08190ce24e9abbd3cffa18886a5781b8e3e26f65d", size = 2520077 },
    { url = "https://files.pythonhosted.org/packages/32/d8/014b89fee5d4dce157d814303b0fce4d31385a2af4c41fed194b173b81ac/kiwisolver-1.4.8-cp312-cp312-musllinux_1_2_x86_64.whl", hash = "sha256:085940635c62697391baafaaeabdf3dd7a6c3643577dde337f4d66eba021b2b8", size = 2338410 },
    { url = "https://files.pythonhosted.org/packages/bd/72/dfff0cc97f2a0776e1c9eb5bef1ddfd45f46246c6533b0191887a427bca5/kiwisolver-1.4.8-cp312-cp312-win_amd64.whl", hash = "sha256:01c3d31902c7db5fb6182832713d3b4122ad9317c2c5877d0539227d96bb2e50", size = 71853 },
    { url = "https://files.pythonhosted.org/packages/dc/85/220d13d914485c0948a00f0b9eb419efaf6da81b7d72e88ce2391f7aed8d/kiwisolver-1.4.8-cp312-cp312-win_arm64.whl", hash = "sha256:a3c44cb68861de93f0c4a8175fbaa691f0aa22550c331fefef02b618a9dcb476", size = 65424 },
    { url = "https://files.pythonhosted.org/packages/79/b3/e62464a652f4f8cd9006e13d07abad844a47df1e6537f73ddfbf1bc997ec/kiwisolver-1.4.8-cp313-cp313-macosx_10_13_universal2.whl", hash = "sha256:1c8ceb754339793c24aee1c9fb2485b5b1f5bb1c2c214ff13368431e51fc9a09", size = 124156 },
    { url = "https://files.pythonhosted.org/packages/8d/2d/f13d06998b546a2ad4f48607a146e045bbe48030774de29f90bdc573df15/kiwisolver-1.4.8-cp313-cp313-macosx_10_13_x86_64.whl", hash = "sha256:54a62808ac74b5e55a04a408cda6156f986cefbcf0ada13572696b507cc92fa1", size = 66555 },
    { url = "https://files.pythonhosted.org/packages/59/e3/b8bd14b0a54998a9fd1e8da591c60998dc003618cb19a3f94cb233ec1511/kiwisolver-1.4.8-cp313-cp313-macosx_11_0_arm64.whl", hash = "sha256:68269e60ee4929893aad82666821aaacbd455284124817af45c11e50a4b42e3c", size = 65071 },
    { url = "https://files.pythonhosted.org/packages/f0/1c/6c86f6d85ffe4d0ce04228d976f00674f1df5dc893bf2dd4f1928748f187/kiwisolver-1.4.8-cp313-cp313-manylinux_2_12_i686.manylinux2010_i686.manylinux_2_17_i686.manylinux2014_i686.whl", hash = "sha256:34d142fba9c464bc3bbfeff15c96eab0e7310343d6aefb62a79d51421fcc5f1b", size = 1378053 },
    { url = "https://files.pythonhosted.org/packages/4e/b9/1c6e9f6dcb103ac5cf87cb695845f5fa71379021500153566d8a8a9fc291/kiwisolver-1.4.8-cp313-cp313-manylinux_2_17_aarch64.manylinux2014_aarch64.whl", hash = "sha256:3ddc373e0eef45b59197de815b1b28ef89ae3955e7722cc9710fb91cd77b7f47", size = 1472278 },
    { url = "https://files.pythonhosted.org/packages/ee/81/aca1eb176de671f8bda479b11acdc42c132b61a2ac861c883907dde6debb/kiwisolver-1.4.8-cp313-cp313-manylinux_2_17_ppc64le.manylinux2014_ppc64le.whl", hash = "sha256:77e6f57a20b9bd4e1e2cedda4d0b986ebd0216236f0106e55c28aea3d3d69b16", size = 1478139 },
    { url = "https://files.pythonhosted.org/packages/49/f4/e081522473671c97b2687d380e9e4c26f748a86363ce5af48b4a28e48d06/kiwisolver-1.4.8-cp313-cp313-manylinux_2_17_s390x.manylinux2014_s390x.whl", hash = "sha256:08e77738ed7538f036cd1170cbed942ef749137b1311fa2bbe2a7fda2f6bf3cc", size = 1413517 },
    { url = "https://files.pythonhosted.org/packages/8f/e9/6a7d025d8da8c4931522922cd706105aa32b3291d1add8c5427cdcd66e63/kiwisolver-1.4.8-cp313-cp313-manylinux_2_17_x86_64.manylinux2014_x86_64.whl", hash = "sha256:a5ce1e481a74b44dd5e92ff03ea0cb371ae7a0268318e202be06c8f04f4f1246", size = 1474952 },
    { url = "https://files.pythonhosted.org/packages/82/13/13fa685ae167bee5d94b415991c4fc7bb0a1b6ebea6e753a87044b209678/kiwisolver-1.4.8-cp313-cp313-musllinux_1_2_aarch64.whl", hash = "sha256:fc2ace710ba7c1dfd1a3b42530b62b9ceed115f19a1656adefce7b1782a37794", size = 2269132 },
    { url = "https://files.pythonhosted.org/packages/ef/92/bb7c9395489b99a6cb41d502d3686bac692586db2045adc19e45ee64ed23/kiwisolver-1.4.8-cp313-cp313-musllinux_1_2_i686.whl", hash = "sha256:3452046c37c7692bd52b0e752b87954ef86ee2224e624ef7ce6cb21e8c41cc1b", size = 2425997 },
    { url = "https://files.pythonhosted.org/packages/ed/12/87f0e9271e2b63d35d0d8524954145837dd1a6c15b62a2d8c1ebe0f182b4/kiwisolver-1.4.8-cp313-cp313-musllinux_1_2_ppc64le.whl", hash = "sha256:7e9a60b50fe8b2ec6f448fe8d81b07e40141bfced7f896309df271a0b92f80f3", size = 2376060 },
    { url = "https://files.pythonhosted.org/packages/02/6e/c8af39288edbce8bf0fa35dee427b082758a4b71e9c91ef18fa667782138/kiwisolver-1.4.8-cp313-cp313-musllinux_1_2_s390x.whl", hash = "sha256:918139571133f366e8362fa4a297aeba86c7816b7ecf0bc79168080e2bd79957", size = 2520471 },
    { url = "https://files.pythonhosted.org/packages/13/78/df381bc7b26e535c91469f77f16adcd073beb3e2dd25042efd064af82323/kiwisolver-1.4.8-cp313-cp313-musllinux_1_2_x86_64.whl", hash = "sha256:e063ef9f89885a1d68dd8b2e18f5ead48653176d10a0e324e3b0030e3a69adeb", size = 2338793 },
    { url = "https://files.pythonhosted.org/packages/d0/dc/c1abe38c37c071d0fc71c9a474fd0b9ede05d42f5a458d584619cfd2371a/kiwisolver-1.4.8-cp313-cp313-win_amd64.whl", hash = "sha256:a17b7c4f5b2c51bb68ed379defd608a03954a1845dfed7cc0117f1cc8a9b7fd2", size = 71855 },
    { url = "https://files.pythonhosted.org/packages/a0/b6/21529d595b126ac298fdd90b705d87d4c5693de60023e0efcb4f387ed99e/kiwisolver-1.4.8-cp313-cp313-win_arm64.whl", hash = "sha256:3cd3bc628b25f74aedc6d374d5babf0166a92ff1317f46267f12d2ed54bc1d30", size = 65430 },
    { url = "https://files.pythonhosted.org/packages/34/bd/b89380b7298e3af9b39f49334e3e2a4af0e04819789f04b43d560516c0c8/kiwisolver-1.4.8-cp313-cp313t-macosx_10_13_universal2.whl", hash = "sha256:370fd2df41660ed4e26b8c9d6bbcad668fbe2560462cba151a721d49e5b6628c", size = 126294 },
    { url = "https://files.pythonhosted.org/packages/83/41/5857dc72e5e4148eaac5aa76e0703e594e4465f8ab7ec0fc60e3a9bb8fea/kiwisolver-1.4.8-cp313-cp313t-macosx_10_13_x86_64.whl", hash = "sha256:84a2f830d42707de1d191b9490ac186bf7997a9495d4e9072210a1296345f7dc", size = 67736 },
    { url = "https://files.pythonhosted.org/packages/e1/d1/be059b8db56ac270489fb0b3297fd1e53d195ba76e9bbb30e5401fa6b759/kiwisolver-1.4.8-cp313-cp313t-macosx_11_0_arm64.whl", hash = "sha256:7a3ad337add5148cf51ce0b55642dc551c0b9d6248458a757f98796ca7348712", size = 66194 },
    { url = "https://files.pythonhosted.org/packages/e1/83/4b73975f149819eb7dcf9299ed467eba068ecb16439a98990dcb12e63fdd/kiwisolver-1.4.8-cp313-cp313t-manylinux_2_12_i686.manylinux2010_i686.manylinux_2_17_i686.manylinux2014_i686.whl", hash = "sha256:7506488470f41169b86d8c9aeff587293f530a23a23a49d6bc64dab66bedc71e", size = 1465942 },
    { url = "https://files.pythonhosted.org/packages/c7/2c/30a5cdde5102958e602c07466bce058b9d7cb48734aa7a4327261ac8e002/kiwisolver-1.4.8-cp313-cp313t-manylinux_2_17_aarch64.manylinux2014_aarch64.whl", hash = "sha256:2f0121b07b356a22fb0414cec4666bbe36fd6d0d759db3d37228f496ed67c880", size = 1595341 },
    { url = "https://files.pythonhosted.org/packages/ff/9b/1e71db1c000385aa069704f5990574b8244cce854ecd83119c19e83c9586/kiwisolver-1.4.8-cp313-cp313t-manylinux_2_17_ppc64le.manylinux2014_ppc64le.whl", hash = "sha256:d6d6bd87df62c27d4185de7c511c6248040afae67028a8a22012b010bc7ad062", size = 1598455 },
    { url = "https://files.pythonhosted.org/packages/85/92/c8fec52ddf06231b31cbb779af77e99b8253cd96bd135250b9498144c78b/kiwisolver-1.4.8-cp313-cp313t-manylinux_2_17_s390x.manylinux2014_s390x.whl", hash = "sha256:291331973c64bb9cce50bbe871fb2e675c4331dab4f31abe89f175ad7679a4d7", size = 1522138 },
    { url = "https://files.pythonhosted.org/packages/0b/51/9eb7e2cd07a15d8bdd976f6190c0164f92ce1904e5c0c79198c4972926b7/kiwisolver-1.4.8-cp313-cp313t-manylinux_2_17_x86_64.manylinux2014_x86_64.whl", hash = "sha256:893f5525bb92d3d735878ec00f781b2de998333659507d29ea4466208df37bed", size = 1582857 },
    { url = "https://files.pythonhosted.org/packages/0f/95/c5a00387a5405e68ba32cc64af65ce881a39b98d73cc394b24143bebc5b8/kiwisolver-1.4.8-cp313-cp313t-musllinux_1_2_aarch64.whl", hash = "sha256:b47a465040146981dc9db8647981b8cb96366fbc8d452b031e4f8fdffec3f26d", size = 2293129 },
    { url = "https://files.pythonhosted.org/packages/44/83/eeb7af7d706b8347548313fa3a3a15931f404533cc54fe01f39e830dd231/kiwisolver-1.4.8-cp313-cp313t-musllinux_1_2_i686.whl", hash = "sha256:99cea8b9dd34ff80c521aef46a1dddb0dcc0283cf18bde6d756f1e6f31772165", size = 2421538 },
    { url = "https://files.pythonhosted.org/packages/05/f9/27e94c1b3eb29e6933b6986ffc5fa1177d2cd1f0c8efc5f02c91c9ac61de/kiwisolver-1.4.8-cp313-cp313t-musllinux_1_2_ppc64le.whl", hash = "sha256:151dffc4865e5fe6dafce5480fab84f950d14566c480c08a53c663a0020504b6", size = 2390661 },
    { url = "https://files.pythonhosted.org/packages/d9/d4/3c9735faa36ac591a4afcc2980d2691000506050b7a7e80bcfe44048daa7/kiwisolver-1.4.8-cp313-cp313t-musllinux_1_2_s390x.whl", hash = "sha256:577facaa411c10421314598b50413aa1ebcf5126f704f1e5d72d7e4e9f020d90", size = 2546710 },
    { url = "https://files.pythonhosted.org/packages/4c/fa/be89a49c640930180657482a74970cdcf6f7072c8d2471e1babe17a222dc/kiwisolver-1.4.8-cp313-cp313t-musllinux_1_2_x86_64.whl", hash = "sha256:be4816dc51c8a471749d664161b434912eee82f2ea66bd7628bd14583a833e85", size = 2349213 },
]

[[package]]
name = "lazy-loader"
version = "0.4"
source = { registry = "https://pypi.org/simple" }
dependencies = [
    { name = "packaging" },
]
sdist = { url = "https://files.pythonhosted.org/packages/6f/6b/c875b30a1ba490860c93da4cabf479e03f584eba06fe5963f6f6644653d8/lazy_loader-0.4.tar.gz", hash = "sha256:47c75182589b91a4e1a85a136c074285a5ad4d9f39c63e0d7fb76391c4574cd1", size = 15431 }
wheels = [
    { url = "https://files.pythonhosted.org/packages/83/60/d497a310bde3f01cb805196ac61b7ad6dc5dcf8dce66634dc34364b20b4f/lazy_loader-0.4-py3-none-any.whl", hash = "sha256:342aa8e14d543a154047afb4ba8ef17f5563baad3fc610d7b15b213b0f119efc", size = 12097 },
]

[[package]]
name = "lightning-utilities"
version = "0.12.0"
source = { registry = "https://pypi.org/simple" }
dependencies = [
    { name = "packaging" },
    { name = "setuptools" },
    { name = "typing-extensions" },
]
sdist = { url = "https://files.pythonhosted.org/packages/d5/26/a449b858a6beaaf779d56775a5c675d636af11e32004e4420506a48eb7f4/lightning_utilities-0.12.0.tar.gz", hash = "sha256:95b5f22a0b69eb27ca0929c6c1d510592a70080e1733a055bf154903c0343b60", size = 29677 }
wheels = [
    { url = "https://files.pythonhosted.org/packages/50/8d/da77ceb92ed674da93959184a2777d08ccbd872559fb52aba16b91686b7e/lightning_utilities-0.12.0-py3-none-any.whl", hash = "sha256:b827f5768607e81ccc7b2ada1f50628168d1cc9f839509c7e87c04b59079e66c", size = 28487 },
]

[[package]]
name = "linecache2"
version = "1.0.0"
source = { registry = "https://pypi.org/simple" }
sdist = { url = "https://files.pythonhosted.org/packages/44/b0/963c352372c242f9e40db02bbc6a39ae51bde15dddee8523fe4aca94a97e/linecache2-1.0.0.tar.gz", hash = "sha256:4b26ff4e7110db76eeb6f5a7b64a82623839d595c2038eeda662f2a2db78e97c", size = 11013 }
wheels = [
    { url = "https://files.pythonhosted.org/packages/c7/a3/c5da2a44c85bfbb6eebcfc1dde24933f8704441b98fdde6528f4831757a6/linecache2-1.0.0-py2.py3-none-any.whl", hash = "sha256:e78be9c0a0dfcbac712fe04fbf92b96cddae80b1b842f24248214c8496f006ef", size = 12967 },
]

[[package]]
name = "llvmlite"
version = "0.44.0"
source = { registry = "https://pypi.org/simple" }
sdist = { url = "https://files.pythonhosted.org/packages/89/6a/95a3d3610d5c75293d5dbbb2a76480d5d4eeba641557b69fe90af6c5b84e/llvmlite-0.44.0.tar.gz", hash = "sha256:07667d66a5d150abed9157ab6c0b9393c9356f229784a4385c02f99e94fc94d4", size = 171880 }
wheels = [
    { url = "https://files.pythonhosted.org/packages/b5/e2/86b245397052386595ad726f9742e5223d7aea999b18c518a50e96c3aca4/llvmlite-0.44.0-cp311-cp311-macosx_10_14_x86_64.whl", hash = "sha256:eed7d5f29136bda63b6d7804c279e2b72e08c952b7c5df61f45db408e0ee52f3", size = 28132305 },
    { url = "https://files.pythonhosted.org/packages/ff/ec/506902dc6870249fbe2466d9cf66d531265d0f3a1157213c8f986250c033/llvmlite-0.44.0-cp311-cp311-macosx_11_0_arm64.whl", hash = "sha256:ace564d9fa44bb91eb6e6d8e7754977783c68e90a471ea7ce913bff30bd62427", size = 26201090 },
    { url = "https://files.pythonhosted.org/packages/99/fe/d030f1849ebb1f394bb3f7adad5e729b634fb100515594aca25c354ffc62/llvmlite-0.44.0-cp311-cp311-manylinux_2_17_x86_64.manylinux2014_x86_64.whl", hash = "sha256:c5d22c3bfc842668168a786af4205ec8e3ad29fb1bc03fd11fd48460d0df64c1", size = 42361858 },
    { url = "https://files.pythonhosted.org/packages/d7/7a/ce6174664b9077fc673d172e4c888cb0b128e707e306bc33fff8c2035f0d/llvmlite-0.44.0-cp311-cp311-manylinux_2_27_aarch64.manylinux_2_28_aarch64.whl", hash = "sha256:f01a394e9c9b7b1d4e63c327b096d10f6f0ed149ef53d38a09b3749dcf8c9610", size = 41184200 },
    { url = "https://files.pythonhosted.org/packages/5f/c6/258801143975a6d09a373f2641237992496e15567b907a4d401839d671b8/llvmlite-0.44.0-cp311-cp311-win_amd64.whl", hash = "sha256:d8489634d43c20cd0ad71330dde1d5bc7b9966937a263ff1ec1cebb90dc50955", size = 30331193 },
    { url = "https://files.pythonhosted.org/packages/15/86/e3c3195b92e6e492458f16d233e58a1a812aa2bfbef9bdd0fbafcec85c60/llvmlite-0.44.0-cp312-cp312-macosx_10_14_x86_64.whl", hash = "sha256:1d671a56acf725bf1b531d5ef76b86660a5ab8ef19bb6a46064a705c6ca80aad", size = 28132297 },
    { url = "https://files.pythonhosted.org/packages/d6/53/373b6b8be67b9221d12b24125fd0ec56b1078b660eeae266ec388a6ac9a0/llvmlite-0.44.0-cp312-cp312-macosx_11_0_arm64.whl", hash = "sha256:5f79a728e0435493611c9f405168682bb75ffd1fbe6fc360733b850c80a026db", size = 26201105 },
    { url = "https://files.pythonhosted.org/packages/cb/da/8341fd3056419441286c8e26bf436923021005ece0bff5f41906476ae514/llvmlite-0.44.0-cp312-cp312-manylinux_2_17_x86_64.manylinux2014_x86_64.whl", hash = "sha256:c0143a5ef336da14deaa8ec26c5449ad5b6a2b564df82fcef4be040b9cacfea9", size = 42361901 },
    { url = "https://files.pythonhosted.org/packages/53/ad/d79349dc07b8a395a99153d7ce8b01d6fcdc9f8231355a5df55ded649b61/llvmlite-0.44.0-cp312-cp312-manylinux_2_27_aarch64.manylinux_2_28_aarch64.whl", hash = "sha256:d752f89e31b66db6f8da06df8b39f9b91e78c5feea1bf9e8c1fba1d1c24c065d", size = 41184247 },
    { url = "https://files.pythonhosted.org/packages/e2/3b/a9a17366af80127bd09decbe2a54d8974b6d8b274b39bf47fbaedeec6307/llvmlite-0.44.0-cp312-cp312-win_amd64.whl", hash = "sha256:eae7e2d4ca8f88f89d315b48c6b741dcb925d6a1042da694aa16ab3dd4cbd3a1", size = 30332380 },
    { url = "https://files.pythonhosted.org/packages/89/24/4c0ca705a717514c2092b18476e7a12c74d34d875e05e4d742618ebbf449/llvmlite-0.44.0-cp313-cp313-macosx_10_14_x86_64.whl", hash = "sha256:319bddd44e5f71ae2689859b7203080716448a3cd1128fb144fe5c055219d516", size = 28132306 },
    { url = "https://files.pythonhosted.org/packages/01/cf/1dd5a60ba6aee7122ab9243fd614abcf22f36b0437cbbe1ccf1e3391461c/llvmlite-0.44.0-cp313-cp313-macosx_11_0_arm64.whl", hash = "sha256:9c58867118bad04a0bb22a2e0068c693719658105e40009ffe95c7000fcde88e", size = 26201090 },
    { url = "https://files.pythonhosted.org/packages/d2/1b/656f5a357de7135a3777bd735cc7c9b8f23b4d37465505bd0eaf4be9befe/llvmlite-0.44.0-cp313-cp313-manylinux_2_17_x86_64.manylinux2014_x86_64.whl", hash = "sha256:46224058b13c96af1365290bdfebe9a6264ae62fb79b2b55693deed11657a8bf", size = 42361904 },
    { url = "https://files.pythonhosted.org/packages/d8/e1/12c5f20cb9168fb3464a34310411d5ad86e4163c8ff2d14a2b57e5cc6bac/llvmlite-0.44.0-cp313-cp313-manylinux_2_27_aarch64.manylinux_2_28_aarch64.whl", hash = "sha256:aa0097052c32bf721a4efc03bd109d335dfa57d9bffb3d4c24cc680711b8b4fc", size = 41184245 },
    { url = "https://files.pythonhosted.org/packages/d0/81/e66fc86539293282fd9cb7c9417438e897f369e79ffb62e1ae5e5154d4dd/llvmlite-0.44.0-cp313-cp313-win_amd64.whl", hash = "sha256:2fb7c4f2fb86cbae6dca3db9ab203eeea0e22d73b99bc2341cdf9de93612e930", size = 30331193 },
]

[[package]]
name = "locket"
version = "1.0.0"
source = { registry = "https://pypi.org/simple" }
sdist = { url = "https://files.pythonhosted.org/packages/2f/83/97b29fe05cb6ae28d2dbd30b81e2e402a3eed5f460c26e9eaa5895ceacf5/locket-1.0.0.tar.gz", hash = "sha256:5c0d4c052a8bbbf750e056a8e65ccd309086f4f0f18a2eac306a8dfa4112a632", size = 4350 }
wheels = [
    { url = "https://files.pythonhosted.org/packages/db/bc/83e112abc66cd466c6b83f99118035867cecd41802f8d044638aa78a106e/locket-1.0.0-py2.py3-none-any.whl", hash = "sha256:b6c819a722f7b6bd955b80781788e4a66a55628b858d347536b7e81325a3a5e3", size = 4398 },
]

[[package]]
name = "mako"
version = "1.3.9"
source = { registry = "https://pypi.org/simple" }
dependencies = [
    { name = "markupsafe" },
]
sdist = { url = "https://files.pythonhosted.org/packages/62/4f/ddb1965901bc388958db9f0c991255b2c469349a741ae8c9cd8a562d70a6/mako-1.3.9.tar.gz", hash = "sha256:b5d65ff3462870feec922dbccf38f6efb44e5714d7b593a656be86663d8600ac", size = 392195 }
wheels = [
    { url = "https://files.pythonhosted.org/packages/cd/83/de0a49e7de540513f53ab5d2e105321dedeb08a8f5850f0208decf4390ec/Mako-1.3.9-py3-none-any.whl", hash = "sha256:95920acccb578427a9aa38e37a186b1e43156c87260d7ba18ca63aa4c7cbd3a1", size = 78456 },
]

[[package]]
name = "markdown"
version = "3.7"
source = { registry = "https://pypi.org/simple" }
sdist = { url = "https://files.pythonhosted.org/packages/54/28/3af612670f82f4c056911fbbbb42760255801b3068c48de792d354ff4472/markdown-3.7.tar.gz", hash = "sha256:2ae2471477cfd02dbbf038d5d9bc226d40def84b4fe2986e49b59b6b472bbed2", size = 357086 }
wheels = [
    { url = "https://files.pythonhosted.org/packages/3f/08/83871f3c50fc983b88547c196d11cf8c3340e37c32d2e9d6152abe2c61f7/Markdown-3.7-py3-none-any.whl", hash = "sha256:7eb6df5690b81a1d7942992c97fad2938e956e79df20cbc6186e9c3a77b1c803", size = 106349 },
]

[[package]]
name = "markdown-it-py"
version = "3.0.0"
source = { registry = "https://pypi.org/simple" }
dependencies = [
    { name = "mdurl" },
]
sdist = { url = "https://files.pythonhosted.org/packages/38/71/3b932df36c1a044d397a1f92d1cf91ee0a503d91e470cbd670aa66b07ed0/markdown-it-py-3.0.0.tar.gz", hash = "sha256:e3f60a94fa066dc52ec76661e37c851cb232d92f9886b15cb560aaada2df8feb", size = 74596 }
wheels = [
    { url = "https://files.pythonhosted.org/packages/42/d7/1ec15b46af6af88f19b8e5ffea08fa375d433c998b8a7639e76935c14f1f/markdown_it_py-3.0.0-py3-none-any.whl", hash = "sha256:355216845c60bd96232cd8d8c40e8f9765cc86f46880e43a8fd22dc1a1a8cab1", size = 87528 },
]

[[package]]
name = "markupsafe"
version = "3.0.2"
source = { registry = "https://pypi.org/simple" }
sdist = { url = "https://files.pythonhosted.org/packages/b2/97/5d42485e71dfc078108a86d6de8fa46db44a1a9295e89c5d6d4a06e23a62/markupsafe-3.0.2.tar.gz", hash = "sha256:ee55d3edf80167e48ea11a923c7386f4669df67d7994554387f84e7d8b0a2bf0", size = 20537 }
wheels = [
    { url = "https://files.pythonhosted.org/packages/6b/28/bbf83e3f76936960b850435576dd5e67034e200469571be53f69174a2dfd/MarkupSafe-3.0.2-cp311-cp311-macosx_10_9_universal2.whl", hash = "sha256:9025b4018f3a1314059769c7bf15441064b2207cb3f065e6ea1e7359cb46db9d", size = 14353 },
    { url = "https://files.pythonhosted.org/packages/6c/30/316d194b093cde57d448a4c3209f22e3046c5bb2fb0820b118292b334be7/MarkupSafe-3.0.2-cp311-cp311-macosx_11_0_arm64.whl", hash = "sha256:93335ca3812df2f366e80509ae119189886b0f3c2b81325d39efdb84a1e2ae93", size = 12392 },
    { url = "https://files.pythonhosted.org/packages/f2/96/9cdafba8445d3a53cae530aaf83c38ec64c4d5427d975c974084af5bc5d2/MarkupSafe-3.0.2-cp311-cp311-manylinux_2_17_aarch64.manylinux2014_aarch64.whl", hash = "sha256:2cb8438c3cbb25e220c2ab33bb226559e7afb3baec11c4f218ffa7308603c832", size = 23984 },
    { url = "https://files.pythonhosted.org/packages/f1/a4/aefb044a2cd8d7334c8a47d3fb2c9f328ac48cb349468cc31c20b539305f/MarkupSafe-3.0.2-cp311-cp311-manylinux_2_17_x86_64.manylinux2014_x86_64.whl", hash = "sha256:a123e330ef0853c6e822384873bef7507557d8e4a082961e1defa947aa59ba84", size = 23120 },
    { url = "https://files.pythonhosted.org/packages/8d/21/5e4851379f88f3fad1de30361db501300d4f07bcad047d3cb0449fc51f8c/MarkupSafe-3.0.2-cp311-cp311-manylinux_2_5_i686.manylinux1_i686.manylinux_2_17_i686.manylinux2014_i686.whl", hash = "sha256:1e084f686b92e5b83186b07e8a17fc09e38fff551f3602b249881fec658d3eca", size = 23032 },
    { url = "https://files.pythonhosted.org/packages/00/7b/e92c64e079b2d0d7ddf69899c98842f3f9a60a1ae72657c89ce2655c999d/MarkupSafe-3.0.2-cp311-cp311-musllinux_1_2_aarch64.whl", hash = "sha256:d8213e09c917a951de9d09ecee036d5c7d36cb6cb7dbaece4c71a60d79fb9798", size = 24057 },
    { url = "https://files.pythonhosted.org/packages/f9/ac/46f960ca323037caa0a10662ef97d0a4728e890334fc156b9f9e52bcc4ca/MarkupSafe-3.0.2-cp311-cp311-musllinux_1_2_i686.whl", hash = "sha256:5b02fb34468b6aaa40dfc198d813a641e3a63b98c2b05a16b9f80b7ec314185e", size = 23359 },
    { url = "https://files.pythonhosted.org/packages/69/84/83439e16197337b8b14b6a5b9c2105fff81d42c2a7c5b58ac7b62ee2c3b1/MarkupSafe-3.0.2-cp311-cp311-musllinux_1_2_x86_64.whl", hash = "sha256:0bff5e0ae4ef2e1ae4fdf2dfd5b76c75e5c2fa4132d05fc1b0dabcd20c7e28c4", size = 23306 },
    { url = "https://files.pythonhosted.org/packages/9a/34/a15aa69f01e2181ed8d2b685c0d2f6655d5cca2c4db0ddea775e631918cd/MarkupSafe-3.0.2-cp311-cp311-win32.whl", hash = "sha256:6c89876f41da747c8d3677a2b540fb32ef5715f97b66eeb0c6b66f5e3ef6f59d", size = 15094 },
    { url = "https://files.pythonhosted.org/packages/da/b8/3a3bd761922d416f3dc5d00bfbed11f66b1ab89a0c2b6e887240a30b0f6b/MarkupSafe-3.0.2-cp311-cp311-win_amd64.whl", hash = "sha256:70a87b411535ccad5ef2f1df5136506a10775d267e197e4cf531ced10537bd6b", size = 15521 },
    { url = "https://files.pythonhosted.org/packages/22/09/d1f21434c97fc42f09d290cbb6350d44eb12f09cc62c9476effdb33a18aa/MarkupSafe-3.0.2-cp312-cp312-macosx_10_13_universal2.whl", hash = "sha256:9778bd8ab0a994ebf6f84c2b949e65736d5575320a17ae8984a77fab08db94cf", size = 14274 },
    { url = "https://files.pythonhosted.org/packages/6b/b0/18f76bba336fa5aecf79d45dcd6c806c280ec44538b3c13671d49099fdd0/MarkupSafe-3.0.2-cp312-cp312-macosx_11_0_arm64.whl", hash = "sha256:846ade7b71e3536c4e56b386c2a47adf5741d2d8b94ec9dc3e92e5e1ee1e2225", size = 12348 },
    { url = "https://files.pythonhosted.org/packages/e0/25/dd5c0f6ac1311e9b40f4af06c78efde0f3b5cbf02502f8ef9501294c425b/MarkupSafe-3.0.2-cp312-cp312-manylinux_2_17_aarch64.manylinux2014_aarch64.whl", hash = "sha256:1c99d261bd2d5f6b59325c92c73df481e05e57f19837bdca8413b9eac4bd8028", size = 24149 },
    { url = "https://files.pythonhosted.org/packages/f3/f0/89e7aadfb3749d0f52234a0c8c7867877876e0a20b60e2188e9850794c17/MarkupSafe-3.0.2-cp312-cp312-manylinux_2_17_x86_64.manylinux2014_x86_64.whl", hash = "sha256:e17c96c14e19278594aa4841ec148115f9c7615a47382ecb6b82bd8fea3ab0c8", size = 23118 },
    { url = "https://files.pythonhosted.org/packages/d5/da/f2eeb64c723f5e3777bc081da884b414671982008c47dcc1873d81f625b6/MarkupSafe-3.0.2-cp312-cp312-manylinux_2_5_i686.manylinux1_i686.manylinux_2_17_i686.manylinux2014_i686.whl", hash = "sha256:88416bd1e65dcea10bc7569faacb2c20ce071dd1f87539ca2ab364bf6231393c", size = 22993 },
    { url = "https://files.pythonhosted.org/packages/da/0e/1f32af846df486dce7c227fe0f2398dc7e2e51d4a370508281f3c1c5cddc/MarkupSafe-3.0.2-cp312-cp312-musllinux_1_2_aarch64.whl", hash = "sha256:2181e67807fc2fa785d0592dc2d6206c019b9502410671cc905d132a92866557", size = 24178 },
    { url = "https://files.pythonhosted.org/packages/c4/f6/bb3ca0532de8086cbff5f06d137064c8410d10779c4c127e0e47d17c0b71/MarkupSafe-3.0.2-cp312-cp312-musllinux_1_2_i686.whl", hash = "sha256:52305740fe773d09cffb16f8ed0427942901f00adedac82ec8b67752f58a1b22", size = 23319 },
    { url = "https://files.pythonhosted.org/packages/a2/82/8be4c96ffee03c5b4a034e60a31294daf481e12c7c43ab8e34a1453ee48b/MarkupSafe-3.0.2-cp312-cp312-musllinux_1_2_x86_64.whl", hash = "sha256:ad10d3ded218f1039f11a75f8091880239651b52e9bb592ca27de44eed242a48", size = 23352 },
    { url = "https://files.pythonhosted.org/packages/51/ae/97827349d3fcffee7e184bdf7f41cd6b88d9919c80f0263ba7acd1bbcb18/MarkupSafe-3.0.2-cp312-cp312-win32.whl", hash = "sha256:0f4ca02bea9a23221c0182836703cbf8930c5e9454bacce27e767509fa286a30", size = 15097 },
    { url = "https://files.pythonhosted.org/packages/c1/80/a61f99dc3a936413c3ee4e1eecac96c0da5ed07ad56fd975f1a9da5bc630/MarkupSafe-3.0.2-cp312-cp312-win_amd64.whl", hash = "sha256:8e06879fc22a25ca47312fbe7c8264eb0b662f6db27cb2d3bbbc74b1df4b9b87", size = 15601 },
    { url = "https://files.pythonhosted.org/packages/83/0e/67eb10a7ecc77a0c2bbe2b0235765b98d164d81600746914bebada795e97/MarkupSafe-3.0.2-cp313-cp313-macosx_10_13_universal2.whl", hash = "sha256:ba9527cdd4c926ed0760bc301f6728ef34d841f405abf9d4f959c478421e4efd", size = 14274 },
    { url = "https://files.pythonhosted.org/packages/2b/6d/9409f3684d3335375d04e5f05744dfe7e9f120062c9857df4ab490a1031a/MarkupSafe-3.0.2-cp313-cp313-macosx_11_0_arm64.whl", hash = "sha256:f8b3d067f2e40fe93e1ccdd6b2e1d16c43140e76f02fb1319a05cf2b79d99430", size = 12352 },
    { url = "https://files.pythonhosted.org/packages/d2/f5/6eadfcd3885ea85fe2a7c128315cc1bb7241e1987443d78c8fe712d03091/MarkupSafe-3.0.2-cp313-cp313-manylinux_2_17_aarch64.manylinux2014_aarch64.whl", hash = "sha256:569511d3b58c8791ab4c2e1285575265991e6d8f8700c7be0e88f86cb0672094", size = 24122 },
    { url = "https://files.pythonhosted.org/packages/0c/91/96cf928db8236f1bfab6ce15ad070dfdd02ed88261c2afafd4b43575e9e9/MarkupSafe-3.0.2-cp313-cp313-manylinux_2_17_x86_64.manylinux2014_x86_64.whl", hash = "sha256:15ab75ef81add55874e7ab7055e9c397312385bd9ced94920f2802310c930396", size = 23085 },
    { url = "https://files.pythonhosted.org/packages/c2/cf/c9d56af24d56ea04daae7ac0940232d31d5a8354f2b457c6d856b2057d69/MarkupSafe-3.0.2-cp313-cp313-manylinux_2_5_i686.manylinux1_i686.manylinux_2_17_i686.manylinux2014_i686.whl", hash = "sha256:f3818cb119498c0678015754eba762e0d61e5b52d34c8b13d770f0719f7b1d79", size = 22978 },
    { url = "https://files.pythonhosted.org/packages/2a/9f/8619835cd6a711d6272d62abb78c033bda638fdc54c4e7f4272cf1c0962b/MarkupSafe-3.0.2-cp313-cp313-musllinux_1_2_aarch64.whl", hash = "sha256:cdb82a876c47801bb54a690c5ae105a46b392ac6099881cdfb9f6e95e4014c6a", size = 24208 },
    { url = "https://files.pythonhosted.org/packages/f9/bf/176950a1792b2cd2102b8ffeb5133e1ed984547b75db47c25a67d3359f77/MarkupSafe-3.0.2-cp313-cp313-musllinux_1_2_i686.whl", hash = "sha256:cabc348d87e913db6ab4aa100f01b08f481097838bdddf7c7a84b7575b7309ca", size = 23357 },
    { url = "https://files.pythonhosted.org/packages/ce/4f/9a02c1d335caabe5c4efb90e1b6e8ee944aa245c1aaaab8e8a618987d816/MarkupSafe-3.0.2-cp313-cp313-musllinux_1_2_x86_64.whl", hash = "sha256:444dcda765c8a838eaae23112db52f1efaf750daddb2d9ca300bcae1039adc5c", size = 23344 },
    { url = "https://files.pythonhosted.org/packages/ee/55/c271b57db36f748f0e04a759ace9f8f759ccf22b4960c270c78a394f58be/MarkupSafe-3.0.2-cp313-cp313-win32.whl", hash = "sha256:bcf3e58998965654fdaff38e58584d8937aa3096ab5354d493c77d1fdd66d7a1", size = 15101 },
    { url = "https://files.pythonhosted.org/packages/29/88/07df22d2dd4df40aba9f3e402e6dc1b8ee86297dddbad4872bd5e7b0094f/MarkupSafe-3.0.2-cp313-cp313-win_amd64.whl", hash = "sha256:e6a2a455bd412959b57a172ce6328d2dd1f01cb2135efda2e4576e8a23fa3b0f", size = 15603 },
    { url = "https://files.pythonhosted.org/packages/62/6a/8b89d24db2d32d433dffcd6a8779159da109842434f1dd2f6e71f32f738c/MarkupSafe-3.0.2-cp313-cp313t-macosx_10_13_universal2.whl", hash = "sha256:b5a6b3ada725cea8a5e634536b1b01c30bcdcd7f9c6fff4151548d5bf6b3a36c", size = 14510 },
    { url = "https://files.pythonhosted.org/packages/7a/06/a10f955f70a2e5a9bf78d11a161029d278eeacbd35ef806c3fd17b13060d/MarkupSafe-3.0.2-cp313-cp313t-macosx_11_0_arm64.whl", hash = "sha256:a904af0a6162c73e3edcb969eeeb53a63ceeb5d8cf642fade7d39e7963a22ddb", size = 12486 },
    { url = "https://files.pythonhosted.org/packages/34/cf/65d4a571869a1a9078198ca28f39fba5fbb910f952f9dbc5220afff9f5e6/MarkupSafe-3.0.2-cp313-cp313t-manylinux_2_17_aarch64.manylinux2014_aarch64.whl", hash = "sha256:4aa4e5faecf353ed117801a068ebab7b7e09ffb6e1d5e412dc852e0da018126c", size = 25480 },
    { url = "https://files.pythonhosted.org/packages/0c/e3/90e9651924c430b885468b56b3d597cabf6d72be4b24a0acd1fa0e12af67/MarkupSafe-3.0.2-cp313-cp313t-manylinux_2_17_x86_64.manylinux2014_x86_64.whl", hash = "sha256:c0ef13eaeee5b615fb07c9a7dadb38eac06a0608b41570d8ade51c56539e509d", size = 23914 },
    { url = "https://files.pythonhosted.org/packages/66/8c/6c7cf61f95d63bb866db39085150df1f2a5bd3335298f14a66b48e92659c/MarkupSafe-3.0.2-cp313-cp313t-manylinux_2_5_i686.manylinux1_i686.manylinux_2_17_i686.manylinux2014_i686.whl", hash = "sha256:d16a81a06776313e817c951135cf7340a3e91e8c1ff2fac444cfd75fffa04afe", size = 23796 },
    { url = "https://files.pythonhosted.org/packages/bb/35/cbe9238ec3f47ac9a7c8b3df7a808e7cb50fe149dc7039f5f454b3fba218/MarkupSafe-3.0.2-cp313-cp313t-musllinux_1_2_aarch64.whl", hash = "sha256:6381026f158fdb7c72a168278597a5e3a5222e83ea18f543112b2662a9b699c5", size = 25473 },
    { url = "https://files.pythonhosted.org/packages/e6/32/7621a4382488aa283cc05e8984a9c219abad3bca087be9ec77e89939ded9/MarkupSafe-3.0.2-cp313-cp313t-musllinux_1_2_i686.whl", hash = "sha256:3d79d162e7be8f996986c064d1c7c817f6df3a77fe3d6859f6f9e7be4b8c213a", size = 24114 },
    { url = "https://files.pythonhosted.org/packages/0d/80/0985960e4b89922cb5a0bac0ed39c5b96cbc1a536a99f30e8c220a996ed9/MarkupSafe-3.0.2-cp313-cp313t-musllinux_1_2_x86_64.whl", hash = "sha256:131a3c7689c85f5ad20f9f6fb1b866f402c445b220c19fe4308c0b147ccd2ad9", size = 24098 },
    { url = "https://files.pythonhosted.org/packages/82/78/fedb03c7d5380df2427038ec8d973587e90561b2d90cd472ce9254cf348b/MarkupSafe-3.0.2-cp313-cp313t-win32.whl", hash = "sha256:ba8062ed2cf21c07a9e295d5b8a2a5ce678b913b45fdf68c32d95d6c1291e0b6", size = 15208 },
    { url = "https://files.pythonhosted.org/packages/4f/65/6079a46068dfceaeabb5dcad6d674f5f5c61a6fa5673746f42a9f4c233b3/MarkupSafe-3.0.2-cp313-cp313t-win_amd64.whl", hash = "sha256:e444a31f8db13eb18ada366ab3cf45fd4b31e4db1236a4448f68778c1d1a5a2f", size = 15739 },
]

[[package]]
name = "matplotlib"
version = "3.10.0"
source = { registry = "https://pypi.org/simple" }
dependencies = [
    { name = "contourpy" },
    { name = "cycler" },
    { name = "fonttools" },
    { name = "kiwisolver" },
    { name = "numpy" },
    { name = "packaging" },
    { name = "pillow" },
    { name = "pyparsing" },
    { name = "python-dateutil" },
]
sdist = { url = "https://files.pythonhosted.org/packages/68/dd/fa2e1a45fce2d09f4aea3cee169760e672c8262325aa5796c49d543dc7e6/matplotlib-3.10.0.tar.gz", hash = "sha256:b886d02a581b96704c9d1ffe55709e49b4d2d52709ccebc4be42db856e511278", size = 36686418 }
wheels = [
    { url = "https://files.pythonhosted.org/packages/0c/f1/e37f6c84d252867d7ddc418fff70fc661cfd363179263b08e52e8b748e30/matplotlib-3.10.0-cp311-cp311-macosx_10_12_x86_64.whl", hash = "sha256:fd44fc75522f58612ec4a33958a7e5552562b7705b42ef1b4f8c0818e304a363", size = 8171677 },
    { url = "https://files.pythonhosted.org/packages/c7/8b/92e9da1f28310a1f6572b5c55097b0c0ceb5e27486d85fb73b54f5a9b939/matplotlib-3.10.0-cp311-cp311-macosx_11_0_arm64.whl", hash = "sha256:c58a9622d5dbeb668f407f35f4e6bfac34bb9ecdcc81680c04d0258169747997", size = 8044945 },
    { url = "https://files.pythonhosted.org/packages/c5/cb/49e83f0fd066937a5bd3bc5c5d63093703f3637b2824df8d856e0558beef/matplotlib-3.10.0-cp311-cp311-manylinux_2_17_aarch64.manylinux2014_aarch64.whl", hash = "sha256:845d96568ec873be63f25fa80e9e7fae4be854a66a7e2f0c8ccc99e94a8bd4ef", size = 8458269 },
    { url = "https://files.pythonhosted.org/packages/b2/7d/2d873209536b9ee17340754118a2a17988bc18981b5b56e6715ee07373ac/matplotlib-3.10.0-cp311-cp311-manylinux_2_17_x86_64.manylinux2014_x86_64.whl", hash = "sha256:5439f4c5a3e2e8eab18e2f8c3ef929772fd5641876db71f08127eed95ab64683", size = 8599369 },
    { url = "https://files.pythonhosted.org/packages/b8/03/57d6cbbe85c61fe4cbb7c94b54dce443d68c21961830833a1f34d056e5ea/matplotlib-3.10.0-cp311-cp311-musllinux_1_2_x86_64.whl", hash = "sha256:4673ff67a36152c48ddeaf1135e74ce0d4bce1bbf836ae40ed39c29edf7e2765", size = 9405992 },
    { url = "https://files.pythonhosted.org/packages/14/cf/e382598f98be11bf51dd0bc60eca44a517f6793e3dc8b9d53634a144620c/matplotlib-3.10.0-cp311-cp311-win_amd64.whl", hash = "sha256:7e8632baebb058555ac0cde75db885c61f1212e47723d63921879806b40bec6a", size = 8034580 },
    { url = "https://files.pythonhosted.org/packages/44/c7/6b2d8cb7cc251d53c976799cacd3200add56351c175ba89ab9cbd7c1e68a/matplotlib-3.10.0-cp312-cp312-macosx_10_13_x86_64.whl", hash = "sha256:4659665bc7c9b58f8c00317c3c2a299f7f258eeae5a5d56b4c64226fca2f7c59", size = 8172465 },
    { url = "https://files.pythonhosted.org/packages/42/2a/6d66d0fba41e13e9ca6512a0a51170f43e7e7ed3a8dfa036324100775612/matplotlib-3.10.0-cp312-cp312-macosx_11_0_arm64.whl", hash = "sha256:d44cb942af1693cced2604c33a9abcef6205601c445f6d0dc531d813af8a2f5a", size = 8043300 },
    { url = "https://files.pythonhosted.org/packages/90/60/2a60342b27b90a16bada939a85e29589902b41073f59668b904b15ea666c/matplotlib-3.10.0-cp312-cp312-manylinux_2_17_aarch64.manylinux2014_aarch64.whl", hash = "sha256:a994f29e968ca002b50982b27168addfd65f0105610b6be7fa515ca4b5307c95", size = 8448936 },
    { url = "https://files.pythonhosted.org/packages/a7/b2/d872fc3d753516870d520595ddd8ce4dd44fa797a240999f125f58521ad7/matplotlib-3.10.0-cp312-cp312-manylinux_2_17_x86_64.manylinux2014_x86_64.whl", hash = "sha256:9b0558bae37f154fffda54d779a592bc97ca8b4701f1c710055b609a3bac44c8", size = 8594151 },
    { url = "https://files.pythonhosted.org/packages/f4/bd/b2f60cf7f57d014ab33e4f74602a2b5bdc657976db8196bbc022185f6f9c/matplotlib-3.10.0-cp312-cp312-musllinux_1_2_x86_64.whl", hash = "sha256:503feb23bd8c8acc75541548a1d709c059b7184cde26314896e10a9f14df5f12", size = 9400347 },
    { url = "https://files.pythonhosted.org/packages/9f/6e/264673e64001b99d747aff5a288eca82826c024437a3694e19aed1decf46/matplotlib-3.10.0-cp312-cp312-win_amd64.whl", hash = "sha256:c40ba2eb08b3f5de88152c2333c58cee7edcead0a2a0d60fcafa116b17117adc", size = 8039144 },
    { url = "https://files.pythonhosted.org/packages/72/11/1b2a094d95dcb6e6edd4a0b238177c439006c6b7a9fe8d31801237bf512f/matplotlib-3.10.0-cp313-cp313-macosx_10_13_x86_64.whl", hash = "sha256:96f2886f5c1e466f21cc41b70c5a0cd47bfa0015eb2d5793c88ebce658600e25", size = 8173073 },
    { url = "https://files.pythonhosted.org/packages/0d/c4/87b6ad2723070511a411ea719f9c70fde64605423b184face4e94986de9d/matplotlib-3.10.0-cp313-cp313-macosx_11_0_arm64.whl", hash = "sha256:12eaf48463b472c3c0f8dbacdbf906e573013df81a0ab82f0616ea4b11281908", size = 8043892 },
    { url = "https://files.pythonhosted.org/packages/57/69/cb0812a136550b21361335e9ffb7d459bf6d13e03cb7b015555d5143d2d6/matplotlib-3.10.0-cp313-cp313-manylinux_2_17_aarch64.manylinux2014_aarch64.whl", hash = "sha256:2fbbabc82fde51391c4da5006f965e36d86d95f6ee83fb594b279564a4c5d0d2", size = 8450532 },
    { url = "https://files.pythonhosted.org/packages/ea/3a/bab9deb4fb199c05e9100f94d7f1c702f78d3241e6a71b784d2b88d7bebd/matplotlib-3.10.0-cp313-cp313-manylinux_2_17_x86_64.manylinux2014_x86_64.whl", hash = "sha256:ad2e15300530c1a94c63cfa546e3b7864bd18ea2901317bae8bbf06a5ade6dcf", size = 8593905 },
    { url = "https://files.pythonhosted.org/packages/8b/66/742fd242f989adc1847ddf5f445815f73ad7c46aa3440690cc889cfa423c/matplotlib-3.10.0-cp313-cp313-musllinux_1_2_x86_64.whl", hash = "sha256:3547d153d70233a8496859097ef0312212e2689cdf8d7ed764441c77604095ae", size = 9399609 },
    { url = "https://files.pythonhosted.org/packages/fa/d6/54cee7142cef7d910a324a7aedf335c0c147b03658b54d49ec48166f10a6/matplotlib-3.10.0-cp313-cp313-win_amd64.whl", hash = "sha256:c55b20591ced744aa04e8c3e4b7543ea4d650b6c3c4b208c08a05b4010e8b442", size = 8039076 },
    { url = "https://files.pythonhosted.org/packages/43/14/815d072dc36e88753433bfd0385113405efb947e6895ff7b4d2e8614a33b/matplotlib-3.10.0-cp313-cp313t-macosx_10_13_x86_64.whl", hash = "sha256:9ade1003376731a971e398cc4ef38bb83ee8caf0aee46ac6daa4b0506db1fd06", size = 8211000 },
    { url = "https://files.pythonhosted.org/packages/9a/76/34e75f364194ec352678adcb540964be6f35ec7d3d8c75ebcb17e6839359/matplotlib-3.10.0-cp313-cp313t-macosx_11_0_arm64.whl", hash = "sha256:95b710fea129c76d30be72c3b38f330269363fbc6e570a5dd43580487380b5ff", size = 8087707 },
    { url = "https://files.pythonhosted.org/packages/c3/2b/b6bc0dff6a72d333bc7df94a66e6ce662d224e43daa8ad8ae4eaa9a77f55/matplotlib-3.10.0-cp313-cp313t-manylinux_2_17_aarch64.manylinux2014_aarch64.whl", hash = "sha256:5cdbaf909887373c3e094b0318d7ff230b2ad9dcb64da7ade654182872ab2593", size = 8477384 },
    { url = "https://files.pythonhosted.org/packages/c2/2d/b5949fb2b76e9b47ab05e25a5f5f887c70de20d8b0cbc704a4e2ee71c786/matplotlib-3.10.0-cp313-cp313t-manylinux_2_17_x86_64.manylinux2014_x86_64.whl", hash = "sha256:d907fddb39f923d011875452ff1eca29a9e7f21722b873e90db32e5d8ddff12e", size = 8610334 },
    { url = "https://files.pythonhosted.org/packages/d6/9a/6e3c799d5134d9af44b01c787e1360bee38cf51850506ea2e743a787700b/matplotlib-3.10.0-cp313-cp313t-musllinux_1_2_x86_64.whl", hash = "sha256:3b427392354d10975c1d0f4ee18aa5844640b512d5311ef32efd4dd7db106ede", size = 9406777 },
    { url = "https://files.pythonhosted.org/packages/0e/dd/e6ae97151e5ed648ab2ea48885bc33d39202b640eec7a2910e2c843f7ac0/matplotlib-3.10.0-cp313-cp313t-win_amd64.whl", hash = "sha256:5fd41b0ec7ee45cd960a8e71aea7c946a28a0b8a4dcee47d2856b2af051f334c", size = 8109742 },
]

[[package]]
name = "mdurl"
version = "0.1.2"
source = { registry = "https://pypi.org/simple" }
sdist = { url = "https://files.pythonhosted.org/packages/d6/54/cfe61301667036ec958cb99bd3efefba235e65cdeb9c84d24a8293ba1d90/mdurl-0.1.2.tar.gz", hash = "sha256:bb413d29f5eea38f31dd4754dd7377d4465116fb207585f97bf925588687c1ba", size = 8729 }
wheels = [
    { url = "https://files.pythonhosted.org/packages/b3/38/89ba8ad64ae25be8de66a6d463314cf1eb366222074cfda9ee839c56a4b4/mdurl-0.1.2-py3-none-any.whl", hash = "sha256:84008a41e51615a49fc9966191ff91509e3c40b939176e643fd50a5c2196b8f8", size = 9979 },
]

[[package]]
name = "meshio"
version = "5.3.5"
source = { registry = "https://pypi.org/simple" }
dependencies = [
    { name = "numpy" },
    { name = "rich" },
]
sdist = { url = "https://files.pythonhosted.org/packages/20/1e/caa4f15c020de3e3486b4133ca689236bd3863a3d6dd0f58e97ce86a296a/meshio-5.3.5.tar.gz", hash = "sha256:f21f01abd9f29ba06ea119304b3d39e610421cfe93b9dd23362834919f87586d", size = 490922 }
wheels = [
    { url = "https://files.pythonhosted.org/packages/89/5f/39cbadc320cd78f4834b0a9f7a2fa3c980dca942bf193f315837eacb8870/meshio-5.3.5-py3-none-any.whl", hash = "sha256:0736c6e34ecc768f62f2cde5d8233a3529512a9399b25c68ea2ca0d5900cdc10", size = 166162 },
]

[[package]]
name = "monai"
version = "1.4.0"
source = { registry = "https://pypi.org/simple" }
dependencies = [
    { name = "numpy" },
    { name = "torch" },
]
sdist = { url = "https://files.pythonhosted.org/packages/d5/73/6df8090932ef8994a48086f54f70c6379e60bc74103d3a6317182f121436/monai-1.4.0.tar.gz", hash = "sha256:2fff631dd78afc166ccbafb89d7dde06f3d3b287860fb6f2d6cddd6bcc72caa8", size = 1185355 }
wheels = [
    { url = "https://files.pythonhosted.org/packages/79/86/8bf48a306e3ad9de54a9c2e08c99eb52d528455ed9a757403bcd54d714f9/monai-1.4.0-py3-none-any.whl", hash = "sha256:a715ca9ff8a068e36efdd147420f0ff02ead744909e7ea0998f31129c4997c9b", size = 1511882 },
]

[[package]]
name = "mpmath"
version = "1.3.0"
source = { registry = "https://pypi.org/simple" }
sdist = { url = "https://files.pythonhosted.org/packages/e0/47/dd32fa426cc72114383ac549964eecb20ecfd886d1e5ccf5340b55b02f57/mpmath-1.3.0.tar.gz", hash = "sha256:7a28eb2a9774d00c7bc92411c19a89209d5da7c4c9a9e227be8330a23a25b91f", size = 508106 }
wheels = [
    { url = "https://files.pythonhosted.org/packages/43/e3/7d92a15f894aa0c9c4b49b8ee9ac9850d6e63b03c9c32c0367a13ae62209/mpmath-1.3.0-py3-none-any.whl", hash = "sha256:a0b2b9fe80bbcd81a6647ff13108738cfb482d481d826cc0e02f5b35e5c88d2c", size = 536198 },
]

[[package]]
name = "msgpack"
version = "1.1.0"
source = { registry = "https://pypi.org/simple" }
sdist = { url = "https://files.pythonhosted.org/packages/cb/d0/7555686ae7ff5731205df1012ede15dd9d927f6227ea151e901c7406af4f/msgpack-1.1.0.tar.gz", hash = "sha256:dd432ccc2c72b914e4cb77afce64aab761c1137cc698be3984eee260bcb2896e", size = 167260 }
wheels = [
    { url = "https://files.pythonhosted.org/packages/b7/5e/a4c7154ba65d93be91f2f1e55f90e76c5f91ccadc7efc4341e6f04c8647f/msgpack-1.1.0-cp311-cp311-macosx_10_9_universal2.whl", hash = "sha256:3d364a55082fb2a7416f6c63ae383fbd903adb5a6cf78c5b96cc6316dc1cedc7", size = 150803 },
    { url = "https://files.pythonhosted.org/packages/60/c2/687684164698f1d51c41778c838d854965dd284a4b9d3a44beba9265c931/msgpack-1.1.0-cp311-cp311-macosx_10_9_x86_64.whl", hash = "sha256:79ec007767b9b56860e0372085f8504db5d06bd6a327a335449508bbee9648fa", size = 84343 },
    { url = "https://files.pythonhosted.org/packages/42/ae/d3adea9bb4a1342763556078b5765e666f8fdf242e00f3f6657380920972/msgpack-1.1.0-cp311-cp311-macosx_11_0_arm64.whl", hash = "sha256:6ad622bf7756d5a497d5b6836e7fc3752e2dd6f4c648e24b1803f6048596f701", size = 81408 },
    { url = "https://files.pythonhosted.org/packages/dc/17/6313325a6ff40ce9c3207293aee3ba50104aed6c2c1559d20d09e5c1ff54/msgpack-1.1.0-cp311-cp311-manylinux_2_17_aarch64.manylinux2014_aarch64.whl", hash = "sha256:8e59bca908d9ca0de3dc8684f21ebf9a690fe47b6be93236eb40b99af28b6ea6", size = 396096 },
    { url = "https://files.pythonhosted.org/packages/a8/a1/ad7b84b91ab5a324e707f4c9761633e357820b011a01e34ce658c1dda7cc/msgpack-1.1.0-cp311-cp311-manylinux_2_17_x86_64.manylinux2014_x86_64.whl", hash = "sha256:5e1da8f11a3dd397f0a32c76165cf0c4eb95b31013a94f6ecc0b280c05c91b59", size = 403671 },
    { url = "https://files.pythonhosted.org/packages/bb/0b/fd5b7c0b308bbf1831df0ca04ec76fe2f5bf6319833646b0a4bd5e9dc76d/msgpack-1.1.0-cp311-cp311-manylinux_2_5_i686.manylinux1_i686.manylinux_2_17_i686.manylinux2014_i686.whl", hash = "sha256:452aff037287acb1d70a804ffd022b21fa2bb7c46bee884dbc864cc9024128a0", size = 387414 },
    { url = "https://files.pythonhosted.org/packages/f0/03/ff8233b7c6e9929a1f5da3c7860eccd847e2523ca2de0d8ef4878d354cfa/msgpack-1.1.0-cp311-cp311-musllinux_1_2_aarch64.whl", hash = "sha256:8da4bf6d54ceed70e8861f833f83ce0814a2b72102e890cbdfe4b34764cdd66e", size = 383759 },
    { url = "https://files.pythonhosted.org/packages/1f/1b/eb82e1fed5a16dddd9bc75f0854b6e2fe86c0259c4353666d7fab37d39f4/msgpack-1.1.0-cp311-cp311-musllinux_1_2_i686.whl", hash = "sha256:41c991beebf175faf352fb940bf2af9ad1fb77fd25f38d9142053914947cdbf6", size = 394405 },
    { url = "https://files.pythonhosted.org/packages/90/2e/962c6004e373d54ecf33d695fb1402f99b51832631e37c49273cc564ffc5/msgpack-1.1.0-cp311-cp311-musllinux_1_2_x86_64.whl", hash = "sha256:a52a1f3a5af7ba1c9ace055b659189f6c669cf3657095b50f9602af3a3ba0fe5", size = 396041 },
    { url = "https://files.pythonhosted.org/packages/f8/20/6e03342f629474414860c48aeffcc2f7f50ddaf351d95f20c3f1c67399a8/msgpack-1.1.0-cp311-cp311-win32.whl", hash = "sha256:58638690ebd0a06427c5fe1a227bb6b8b9fdc2bd07701bec13c2335c82131a88", size = 68538 },
    { url = "https://files.pythonhosted.org/packages/aa/c4/5a582fc9a87991a3e6f6800e9bb2f3c82972912235eb9539954f3e9997c7/msgpack-1.1.0-cp311-cp311-win_amd64.whl", hash = "sha256:fd2906780f25c8ed5d7b323379f6138524ba793428db5d0e9d226d3fa6aa1788", size = 74871 },
    { url = "https://files.pythonhosted.org/packages/e1/d6/716b7ca1dbde63290d2973d22bbef1b5032ca634c3ff4384a958ec3f093a/msgpack-1.1.0-cp312-cp312-macosx_10_9_universal2.whl", hash = "sha256:d46cf9e3705ea9485687aa4001a76e44748b609d260af21c4ceea7f2212a501d", size = 152421 },
    { url = "https://files.pythonhosted.org/packages/70/da/5312b067f6773429cec2f8f08b021c06af416bba340c912c2ec778539ed6/msgpack-1.1.0-cp312-cp312-macosx_10_9_x86_64.whl", hash = "sha256:5dbad74103df937e1325cc4bfeaf57713be0b4f15e1c2da43ccdd836393e2ea2", size = 85277 },
    { url = "https://files.pythonhosted.org/packages/28/51/da7f3ae4462e8bb98af0d5bdf2707f1b8c65a0d4f496e46b6afb06cbc286/msgpack-1.1.0-cp312-cp312-macosx_11_0_arm64.whl", hash = "sha256:58dfc47f8b102da61e8949708b3eafc3504509a5728f8b4ddef84bd9e16ad420", size = 82222 },
    { url = "https://files.pythonhosted.org/packages/33/af/dc95c4b2a49cff17ce47611ca9ba218198806cad7796c0b01d1e332c86bb/msgpack-1.1.0-cp312-cp312-manylinux_2_17_aarch64.manylinux2014_aarch64.whl", hash = "sha256:4676e5be1b472909b2ee6356ff425ebedf5142427842aa06b4dfd5117d1ca8a2", size = 392971 },
    { url = "https://files.pythonhosted.org/packages/f1/54/65af8de681fa8255402c80eda2a501ba467921d5a7a028c9c22a2c2eedb5/msgpack-1.1.0-cp312-cp312-manylinux_2_17_x86_64.manylinux2014_x86_64.whl", hash = "sha256:17fb65dd0bec285907f68b15734a993ad3fc94332b5bb21b0435846228de1f39", size = 401403 },
    { url = "https://files.pythonhosted.org/packages/97/8c/e333690777bd33919ab7024269dc3c41c76ef5137b211d776fbb404bfead/msgpack-1.1.0-cp312-cp312-manylinux_2_5_i686.manylinux1_i686.manylinux_2_17_i686.manylinux2014_i686.whl", hash = "sha256:a51abd48c6d8ac89e0cfd4fe177c61481aca2d5e7ba42044fd218cfd8ea9899f", size = 385356 },
    { url = "https://files.pythonhosted.org/packages/57/52/406795ba478dc1c890559dd4e89280fa86506608a28ccf3a72fbf45df9f5/msgpack-1.1.0-cp312-cp312-musllinux_1_2_aarch64.whl", hash = "sha256:2137773500afa5494a61b1208619e3871f75f27b03bcfca7b3a7023284140247", size = 383028 },
    { url = "https://files.pythonhosted.org/packages/e7/69/053b6549bf90a3acadcd8232eae03e2fefc87f066a5b9fbb37e2e608859f/msgpack-1.1.0-cp312-cp312-musllinux_1_2_i686.whl", hash = "sha256:398b713459fea610861c8a7b62a6fec1882759f308ae0795b5413ff6a160cf3c", size = 391100 },
    { url = "https://files.pythonhosted.org/packages/23/f0/d4101d4da054f04274995ddc4086c2715d9b93111eb9ed49686c0f7ccc8a/msgpack-1.1.0-cp312-cp312-musllinux_1_2_x86_64.whl", hash = "sha256:06f5fd2f6bb2a7914922d935d3b8bb4a7fff3a9a91cfce6d06c13bc42bec975b", size = 394254 },
    { url = "https://files.pythonhosted.org/packages/1c/12/cf07458f35d0d775ff3a2dc5559fa2e1fcd06c46f1ef510e594ebefdca01/msgpack-1.1.0-cp312-cp312-win32.whl", hash = "sha256:ad33e8400e4ec17ba782f7b9cf868977d867ed784a1f5f2ab46e7ba53b6e1e1b", size = 69085 },
    { url = "https://files.pythonhosted.org/packages/73/80/2708a4641f7d553a63bc934a3eb7214806b5b39d200133ca7f7afb0a53e8/msgpack-1.1.0-cp312-cp312-win_amd64.whl", hash = "sha256:115a7af8ee9e8cddc10f87636767857e7e3717b7a2e97379dc2054712693e90f", size = 75347 },
    { url = "https://files.pythonhosted.org/packages/c8/b0/380f5f639543a4ac413e969109978feb1f3c66e931068f91ab6ab0f8be00/msgpack-1.1.0-cp313-cp313-macosx_10_13_universal2.whl", hash = "sha256:071603e2f0771c45ad9bc65719291c568d4edf120b44eb36324dcb02a13bfddf", size = 151142 },
    { url = "https://files.pythonhosted.org/packages/c8/ee/be57e9702400a6cb2606883d55b05784fada898dfc7fd12608ab1fdb054e/msgpack-1.1.0-cp313-cp313-macosx_10_13_x86_64.whl", hash = "sha256:0f92a83b84e7c0749e3f12821949d79485971f087604178026085f60ce109330", size = 84523 },
    { url = "https://files.pythonhosted.org/packages/7e/3a/2919f63acca3c119565449681ad08a2f84b2171ddfcff1dba6959db2cceb/msgpack-1.1.0-cp313-cp313-macosx_11_0_arm64.whl", hash = "sha256:4a1964df7b81285d00a84da4e70cb1383f2e665e0f1f2a7027e683956d04b734", size = 81556 },
    { url = "https://files.pythonhosted.org/packages/7c/43/a11113d9e5c1498c145a8925768ea2d5fce7cbab15c99cda655aa09947ed/msgpack-1.1.0-cp313-cp313-manylinux_2_17_aarch64.manylinux2014_aarch64.whl", hash = "sha256:59caf6a4ed0d164055ccff8fe31eddc0ebc07cf7326a2aaa0dbf7a4001cd823e", size = 392105 },
    { url = "https://files.pythonhosted.org/packages/2d/7b/2c1d74ca6c94f70a1add74a8393a0138172207dc5de6fc6269483519d048/msgpack-1.1.0-cp313-cp313-manylinux_2_17_x86_64.manylinux2014_x86_64.whl", hash = "sha256:0907e1a7119b337971a689153665764adc34e89175f9a34793307d9def08e6ca", size = 399979 },
    { url = "https://files.pythonhosted.org/packages/82/8c/cf64ae518c7b8efc763ca1f1348a96f0e37150061e777a8ea5430b413a74/msgpack-1.1.0-cp313-cp313-manylinux_2_5_i686.manylinux1_i686.manylinux_2_17_i686.manylinux2014_i686.whl", hash = "sha256:65553c9b6da8166e819a6aa90ad15288599b340f91d18f60b2061f402b9a4915", size = 383816 },
    { url = "https://files.pythonhosted.org/packages/69/86/a847ef7a0f5ef3fa94ae20f52a4cacf596a4e4a010197fbcc27744eb9a83/msgpack-1.1.0-cp313-cp313-musllinux_1_2_aarch64.whl", hash = "sha256:7a946a8992941fea80ed4beae6bff74ffd7ee129a90b4dd5cf9c476a30e9708d", size = 380973 },
    { url = "https://files.pythonhosted.org/packages/aa/90/c74cf6e1126faa93185d3b830ee97246ecc4fe12cf9d2d31318ee4246994/msgpack-1.1.0-cp313-cp313-musllinux_1_2_i686.whl", hash = "sha256:4b51405e36e075193bc051315dbf29168d6141ae2500ba8cd80a522964e31434", size = 387435 },
    { url = "https://files.pythonhosted.org/packages/7a/40/631c238f1f338eb09f4acb0f34ab5862c4e9d7eda11c1b685471a4c5ea37/msgpack-1.1.0-cp313-cp313-musllinux_1_2_x86_64.whl", hash = "sha256:b4c01941fd2ff87c2a934ee6055bda4ed353a7846b8d4f341c428109e9fcde8c", size = 399082 },
    { url = "https://files.pythonhosted.org/packages/e9/1b/fa8a952be252a1555ed39f97c06778e3aeb9123aa4cccc0fd2acd0b4e315/msgpack-1.1.0-cp313-cp313-win32.whl", hash = "sha256:7c9a35ce2c2573bada929e0b7b3576de647b0defbd25f5139dcdaba0ae35a4cc", size = 69037 },
    { url = "https://files.pythonhosted.org/packages/b6/bc/8bd826dd03e022153bfa1766dcdec4976d6c818865ed54223d71f07862b3/msgpack-1.1.0-cp313-cp313-win_amd64.whl", hash = "sha256:bce7d9e614a04d0883af0b3d4d501171fbfca038f12c77fa838d9f198147a23f", size = 75140 },
]

[[package]]
name = "multidict"
version = "6.1.0"
source = { registry = "https://pypi.org/simple" }
sdist = { url = "https://files.pythonhosted.org/packages/d6/be/504b89a5e9ca731cd47487e91c469064f8ae5af93b7259758dcfc2b9c848/multidict-6.1.0.tar.gz", hash = "sha256:22ae2ebf9b0c69d206c003e2f6a914ea33f0a932d4aa16f236afc049d9958f4a", size = 64002 }
wheels = [
    { url = "https://files.pythonhosted.org/packages/93/13/df3505a46d0cd08428e4c8169a196131d1b0c4b515c3649829258843dde6/multidict-6.1.0-cp311-cp311-macosx_10_9_universal2.whl", hash = "sha256:3efe2c2cb5763f2f1b275ad2bf7a287d3f7ebbef35648a9726e3b69284a4f3d6", size = 48570 },
    { url = "https://files.pythonhosted.org/packages/f0/e1/a215908bfae1343cdb72f805366592bdd60487b4232d039c437fe8f5013d/multidict-6.1.0-cp311-cp311-macosx_10_9_x86_64.whl", hash = "sha256:c7053d3b0353a8b9de430a4f4b4268ac9a4fb3481af37dfe49825bf45ca24156", size = 29316 },
    { url = "https://files.pythonhosted.org/packages/70/0f/6dc70ddf5d442702ed74f298d69977f904960b82368532c88e854b79f72b/multidict-6.1.0-cp311-cp311-macosx_11_0_arm64.whl", hash = "sha256:27e5fc84ccef8dfaabb09d82b7d179c7cf1a3fbc8a966f8274fcb4ab2eb4cadb", size = 29640 },
    { url = "https://files.pythonhosted.org/packages/d8/6d/9c87b73a13d1cdea30b321ef4b3824449866bd7f7127eceed066ccb9b9ff/multidict-6.1.0-cp311-cp311-manylinux_2_17_aarch64.manylinux2014_aarch64.whl", hash = "sha256:0e2b90b43e696f25c62656389d32236e049568b39320e2735d51f08fd362761b", size = 131067 },
    { url = "https://files.pythonhosted.org/packages/cc/1e/1b34154fef373371fd6c65125b3d42ff5f56c7ccc6bfff91b9b3c60ae9e0/multidict-6.1.0-cp311-cp311-manylinux_2_17_ppc64le.manylinux2014_ppc64le.whl", hash = "sha256:d83a047959d38a7ff552ff94be767b7fd79b831ad1cd9920662db05fec24fe72", size = 138507 },
    { url = "https://files.pythonhosted.org/packages/fb/e0/0bc6b2bac6e461822b5f575eae85da6aae76d0e2a79b6665d6206b8e2e48/multidict-6.1.0-cp311-cp311-manylinux_2_17_s390x.manylinux2014_s390x.whl", hash = "sha256:d1a9dd711d0877a1ece3d2e4fea11a8e75741ca21954c919406b44e7cf971304", size = 133905 },
    { url = "https://files.pythonhosted.org/packages/ba/af/73d13b918071ff9b2205fcf773d316e0f8fefb4ec65354bbcf0b10908cc6/multidict-6.1.0-cp311-cp311-manylinux_2_17_x86_64.manylinux2014_x86_64.whl", hash = "sha256:ec2abea24d98246b94913b76a125e855eb5c434f7c46546046372fe60f666351", size = 129004 },
    { url = "https://files.pythonhosted.org/packages/74/21/23960627b00ed39643302d81bcda44c9444ebcdc04ee5bedd0757513f259/multidict-6.1.0-cp311-cp311-manylinux_2_5_i686.manylinux1_i686.manylinux_2_17_i686.manylinux2014_i686.whl", hash = "sha256:4867cafcbc6585e4b678876c489b9273b13e9fff9f6d6d66add5e15d11d926cb", size = 121308 },
    { url = "https://files.pythonhosted.org/packages/8b/5c/cf282263ffce4a596ed0bb2aa1a1dddfe1996d6a62d08842a8d4b33dca13/multidict-6.1.0-cp311-cp311-musllinux_1_2_aarch64.whl", hash = "sha256:5b48204e8d955c47c55b72779802b219a39acc3ee3d0116d5080c388970b76e3", size = 132608 },
    { url = "https://files.pythonhosted.org/packages/d7/3e/97e778c041c72063f42b290888daff008d3ab1427f5b09b714f5a8eff294/multidict-6.1.0-cp311-cp311-musllinux_1_2_i686.whl", hash = "sha256:d8fff389528cad1618fb4b26b95550327495462cd745d879a8c7c2115248e399", size = 127029 },
    { url = "https://files.pythonhosted.org/packages/47/ac/3efb7bfe2f3aefcf8d103e9a7162572f01936155ab2f7ebcc7c255a23212/multidict-6.1.0-cp311-cp311-musllinux_1_2_ppc64le.whl", hash = "sha256:a7a9541cd308eed5e30318430a9c74d2132e9a8cb46b901326272d780bf2d423", size = 137594 },
    { url = "https://files.pythonhosted.org/packages/42/9b/6c6e9e8dc4f915fc90a9b7798c44a30773dea2995fdcb619870e705afe2b/multidict-6.1.0-cp311-cp311-musllinux_1_2_s390x.whl", hash = "sha256:da1758c76f50c39a2efd5e9859ce7d776317eb1dd34317c8152ac9251fc574a3", size = 134556 },
    { url = "https://files.pythonhosted.org/packages/1d/10/8e881743b26aaf718379a14ac58572a240e8293a1c9d68e1418fb11c0f90/multidict-6.1.0-cp311-cp311-musllinux_1_2_x86_64.whl", hash = "sha256:c943a53e9186688b45b323602298ab727d8865d8c9ee0b17f8d62d14b56f0753", size = 130993 },
    { url = "https://files.pythonhosted.org/packages/45/84/3eb91b4b557442802d058a7579e864b329968c8d0ea57d907e7023c677f2/multidict-6.1.0-cp311-cp311-win32.whl", hash = "sha256:90f8717cb649eea3504091e640a1b8568faad18bd4b9fcd692853a04475a4b80", size = 26405 },
    { url = "https://files.pythonhosted.org/packages/9f/0b/ad879847ecbf6d27e90a6eabb7eff6b62c129eefe617ea45eae7c1f0aead/multidict-6.1.0-cp311-cp311-win_amd64.whl", hash = "sha256:82176036e65644a6cc5bd619f65f6f19781e8ec2e5330f51aa9ada7504cc1926", size = 28795 },
    { url = "https://files.pythonhosted.org/packages/fd/16/92057c74ba3b96d5e211b553895cd6dc7cc4d1e43d9ab8fafc727681ef71/multidict-6.1.0-cp312-cp312-macosx_10_9_universal2.whl", hash = "sha256:b04772ed465fa3cc947db808fa306d79b43e896beb677a56fb2347ca1a49c1fa", size = 48713 },
    { url = "https://files.pythonhosted.org/packages/94/3d/37d1b8893ae79716179540b89fc6a0ee56b4a65fcc0d63535c6f5d96f217/multidict-6.1.0-cp312-cp312-macosx_10_9_x86_64.whl", hash = "sha256:6180c0ae073bddeb5a97a38c03f30c233e0a4d39cd86166251617d1bbd0af436", size = 29516 },
    { url = "https://files.pythonhosted.org/packages/a2/12/adb6b3200c363062f805275b4c1e656be2b3681aada66c80129932ff0bae/multidict-6.1.0-cp312-cp312-macosx_11_0_arm64.whl", hash = "sha256:071120490b47aa997cca00666923a83f02c7fbb44f71cf7f136df753f7fa8761", size = 29557 },
    { url = "https://files.pythonhosted.org/packages/47/e9/604bb05e6e5bce1e6a5cf80a474e0f072e80d8ac105f1b994a53e0b28c42/multidict-6.1.0-cp312-cp312-manylinux_2_17_aarch64.manylinux2014_aarch64.whl", hash = "sha256:50b3a2710631848991d0bf7de077502e8994c804bb805aeb2925a981de58ec2e", size = 130170 },
    { url = "https://files.pythonhosted.org/packages/7e/13/9efa50801785eccbf7086b3c83b71a4fb501a4d43549c2f2f80b8787d69f/multidict-6.1.0-cp312-cp312-manylinux_2_17_ppc64le.manylinux2014_ppc64le.whl", hash = "sha256:b58c621844d55e71c1b7f7c498ce5aa6985d743a1a59034c57a905b3f153c1ef", size = 134836 },
    { url = "https://files.pythonhosted.org/packages/bf/0f/93808b765192780d117814a6dfcc2e75de6dcc610009ad408b8814dca3ba/multidict-6.1.0-cp312-cp312-manylinux_2_17_s390x.manylinux2014_s390x.whl", hash = "sha256:55b6d90641869892caa9ca42ff913f7ff1c5ece06474fbd32fb2cf6834726c95", size = 133475 },
    { url = "https://files.pythonhosted.org/packages/d3/c8/529101d7176fe7dfe1d99604e48d69c5dfdcadb4f06561f465c8ef12b4df/multidict-6.1.0-cp312-cp312-manylinux_2_17_x86_64.manylinux2014_x86_64.whl", hash = "sha256:4b820514bfc0b98a30e3d85462084779900347e4d49267f747ff54060cc33925", size = 131049 },
    { url = "https://files.pythonhosted.org/packages/ca/0c/fc85b439014d5a58063e19c3a158a889deec399d47b5269a0f3b6a2e28bc/multidict-6.1.0-cp312-cp312-manylinux_2_5_i686.manylinux1_i686.manylinux_2_17_i686.manylinux2014_i686.whl", hash = "sha256:10a9b09aba0c5b48c53761b7c720aaaf7cf236d5fe394cd399c7ba662d5f9966", size = 120370 },
    { url = "https://files.pythonhosted.org/packages/db/46/d4416eb20176492d2258fbd47b4abe729ff3b6e9c829ea4236f93c865089/multidict-6.1.0-cp312-cp312-musllinux_1_2_aarch64.whl", hash = "sha256:1e16bf3e5fc9f44632affb159d30a437bfe286ce9e02754759be5536b169b305", size = 125178 },
    { url = "https://files.pythonhosted.org/packages/5b/46/73697ad7ec521df7de5531a32780bbfd908ded0643cbe457f981a701457c/multidict-6.1.0-cp312-cp312-musllinux_1_2_i686.whl", hash = "sha256:76f364861c3bfc98cbbcbd402d83454ed9e01a5224bb3a28bf70002a230f73e2", size = 119567 },
    { url = "https://files.pythonhosted.org/packages/cd/ed/51f060e2cb0e7635329fa6ff930aa5cffa17f4c7f5c6c3ddc3500708e2f2/multidict-6.1.0-cp312-cp312-musllinux_1_2_ppc64le.whl", hash = "sha256:820c661588bd01a0aa62a1283f20d2be4281b086f80dad9e955e690c75fb54a2", size = 129822 },
    { url = "https://files.pythonhosted.org/packages/df/9e/ee7d1954b1331da3eddea0c4e08d9142da5f14b1321c7301f5014f49d492/multidict-6.1.0-cp312-cp312-musllinux_1_2_s390x.whl", hash = "sha256:0e5f362e895bc5b9e67fe6e4ded2492d8124bdf817827f33c5b46c2fe3ffaca6", size = 128656 },
    { url = "https://files.pythonhosted.org/packages/77/00/8538f11e3356b5d95fa4b024aa566cde7a38aa7a5f08f4912b32a037c5dc/multidict-6.1.0-cp312-cp312-musllinux_1_2_x86_64.whl", hash = "sha256:3ec660d19bbc671e3a6443325f07263be452c453ac9e512f5eb935e7d4ac28b3", size = 125360 },
    { url = "https://files.pythonhosted.org/packages/be/05/5d334c1f2462d43fec2363cd00b1c44c93a78c3925d952e9a71caf662e96/multidict-6.1.0-cp312-cp312-win32.whl", hash = "sha256:58130ecf8f7b8112cdb841486404f1282b9c86ccb30d3519faf301b2e5659133", size = 26382 },
    { url = "https://files.pythonhosted.org/packages/a3/bf/f332a13486b1ed0496d624bcc7e8357bb8053823e8cd4b9a18edc1d97e73/multidict-6.1.0-cp312-cp312-win_amd64.whl", hash = "sha256:188215fc0aafb8e03341995e7c4797860181562380f81ed0a87ff455b70bf1f1", size = 28529 },
    { url = "https://files.pythonhosted.org/packages/22/67/1c7c0f39fe069aa4e5d794f323be24bf4d33d62d2a348acdb7991f8f30db/multidict-6.1.0-cp313-cp313-macosx_10_13_universal2.whl", hash = "sha256:d569388c381b24671589335a3be6e1d45546c2988c2ebe30fdcada8457a31008", size = 48771 },
    { url = "https://files.pythonhosted.org/packages/3c/25/c186ee7b212bdf0df2519eacfb1981a017bda34392c67542c274651daf23/multidict-6.1.0-cp313-cp313-macosx_10_13_x86_64.whl", hash = "sha256:052e10d2d37810b99cc170b785945421141bf7bb7d2f8799d431e7db229c385f", size = 29533 },
    { url = "https://files.pythonhosted.org/packages/67/5e/04575fd837e0958e324ca035b339cea174554f6f641d3fb2b4f2e7ff44a2/multidict-6.1.0-cp313-cp313-macosx_11_0_arm64.whl", hash = "sha256:f90c822a402cb865e396a504f9fc8173ef34212a342d92e362ca498cad308e28", size = 29595 },
    { url = "https://files.pythonhosted.org/packages/d3/b2/e56388f86663810c07cfe4a3c3d87227f3811eeb2d08450b9e5d19d78876/multidict-6.1.0-cp313-cp313-manylinux_2_17_aarch64.manylinux2014_aarch64.whl", hash = "sha256:b225d95519a5bf73860323e633a664b0d85ad3d5bede6d30d95b35d4dfe8805b", size = 130094 },
    { url = "https://files.pythonhosted.org/packages/6c/ee/30ae9b4186a644d284543d55d491fbd4239b015d36b23fea43b4c94f7052/multidict-6.1.0-cp313-cp313-manylinux_2_17_ppc64le.manylinux2014_ppc64le.whl", hash = "sha256:23bfd518810af7de1116313ebd9092cb9aa629beb12f6ed631ad53356ed6b86c", size = 134876 },
    { url = "https://files.pythonhosted.org/packages/84/c7/70461c13ba8ce3c779503c70ec9d0345ae84de04521c1f45a04d5f48943d/multidict-6.1.0-cp313-cp313-manylinux_2_17_s390x.manylinux2014_s390x.whl", hash = "sha256:5c09fcfdccdd0b57867577b719c69e347a436b86cd83747f179dbf0cc0d4c1f3", size = 133500 },
    { url = "https://files.pythonhosted.org/packages/4a/9f/002af221253f10f99959561123fae676148dd730e2daa2cd053846a58507/multidict-6.1.0-cp313-cp313-manylinux_2_17_x86_64.manylinux2014_x86_64.whl", hash = "sha256:bf6bea52ec97e95560af5ae576bdac3aa3aae0b6758c6efa115236d9e07dae44", size = 131099 },
    { url = "https://files.pythonhosted.org/packages/82/42/d1c7a7301d52af79d88548a97e297f9d99c961ad76bbe6f67442bb77f097/multidict-6.1.0-cp313-cp313-manylinux_2_5_i686.manylinux1_i686.manylinux_2_17_i686.manylinux2014_i686.whl", hash = "sha256:57feec87371dbb3520da6192213c7d6fc892d5589a93db548331954de8248fd2", size = 120403 },
    { url = "https://files.pythonhosted.org/packages/68/f3/471985c2c7ac707547553e8f37cff5158030d36bdec4414cb825fbaa5327/multidict-6.1.0-cp313-cp313-musllinux_1_2_aarch64.whl", hash = "sha256:0c3f390dc53279cbc8ba976e5f8035eab997829066756d811616b652b00a23a3", size = 125348 },
    { url = "https://files.pythonhosted.org/packages/67/2c/e6df05c77e0e433c214ec1d21ddd203d9a4770a1f2866a8ca40a545869a0/multidict-6.1.0-cp313-cp313-musllinux_1_2_i686.whl", hash = "sha256:59bfeae4b25ec05b34f1956eaa1cb38032282cd4dfabc5056d0a1ec4d696d3aa", size = 119673 },
    { url = "https://files.pythonhosted.org/packages/c5/cd/bc8608fff06239c9fb333f9db7743a1b2eafe98c2666c9a196e867a3a0a4/multidict-6.1.0-cp313-cp313-musllinux_1_2_ppc64le.whl", hash = "sha256:b2f59caeaf7632cc633b5cf6fc449372b83bbdf0da4ae04d5be36118e46cc0aa", size = 129927 },
    { url = "https://files.pythonhosted.org/packages/44/8e/281b69b7bc84fc963a44dc6e0bbcc7150e517b91df368a27834299a526ac/multidict-6.1.0-cp313-cp313-musllinux_1_2_s390x.whl", hash = "sha256:37bb93b2178e02b7b618893990941900fd25b6b9ac0fa49931a40aecdf083fe4", size = 128711 },
    { url = "https://files.pythonhosted.org/packages/12/a4/63e7cd38ed29dd9f1881d5119f272c898ca92536cdb53ffe0843197f6c85/multidict-6.1.0-cp313-cp313-musllinux_1_2_x86_64.whl", hash = "sha256:4e9f48f58c2c523d5a06faea47866cd35b32655c46b443f163d08c6d0ddb17d6", size = 125519 },
    { url = "https://files.pythonhosted.org/packages/38/e0/4f5855037a72cd8a7a2f60a3952d9aa45feedb37ae7831642102604e8a37/multidict-6.1.0-cp313-cp313-win32.whl", hash = "sha256:3a37ffb35399029b45c6cc33640a92bef403c9fd388acce75cdc88f58bd19a81", size = 26426 },
    { url = "https://files.pythonhosted.org/packages/7e/a5/17ee3a4db1e310b7405f5d25834460073a8ccd86198ce044dfaf69eac073/multidict-6.1.0-cp313-cp313-win_amd64.whl", hash = "sha256:e9aa71e15d9d9beaad2c6b9319edcdc0a49a43ef5c0a4c8265ca9ee7d6c67774", size = 28531 },
    { url = "https://files.pythonhosted.org/packages/99/b7/b9e70fde2c0f0c9af4cc5277782a89b66d35948ea3369ec9f598358c3ac5/multidict-6.1.0-py3-none-any.whl", hash = "sha256:48e171e52d1c4d33888e529b999e5900356b9ae588c2f09a52dcefb158b27506", size = 10051 },
]

[[package]]
name = "natsort"
version = "8.4.0"
source = { registry = "https://pypi.org/simple" }
sdist = { url = "https://files.pythonhosted.org/packages/e2/a9/a0c57aee75f77794adaf35322f8b6404cbd0f89ad45c87197a937764b7d0/natsort-8.4.0.tar.gz", hash = "sha256:45312c4a0e5507593da193dedd04abb1469253b601ecaf63445ad80f0a1ea581", size = 76575 }
wheels = [
    { url = "https://files.pythonhosted.org/packages/ef/82/7a9d0550484a62c6da82858ee9419f3dd1ccc9aa1c26a1e43da3ecd20b0d/natsort-8.4.0-py3-none-any.whl", hash = "sha256:4732914fb471f56b5cce04d7bae6f164a592c7712e1c85f9ef585e197299521c", size = 38268 },
]

[[package]]
name = "nd2reader"
version = "3.3.1"
source = { registry = "https://pypi.org/simple" }
dependencies = [
    { name = "numpy" },
    { name = "pims" },
    { name = "six" },
    { name = "xmltodict" },
]
sdist = { url = "https://files.pythonhosted.org/packages/32/45/9e7d60e1fb87c5d03308420bdfc1ff990cf5c8fe9c72dea8ba758785d908/nd2reader-3.3.1.tar.gz", hash = "sha256:3f2aed4cca299331c5f6ebc79b900e8d5374b6efe7422c343da7e28db9690d51", size = 38328 }
wheels = [
    { url = "https://files.pythonhosted.org/packages/80/44/9ee5e5399ed2b3e9d74a5ae7690a66334a6ed0443f22f87b95cd1b1776a6/nd2reader-3.3.1-py2.py3-none-any.whl", hash = "sha256:4834b56aebb9eff023002ba53deca974911f7cfa143b22862f56ad1b8c4b32d1", size = 35698 },
]

[[package]]
name = "ndindex"
version = "1.9.2"
source = { registry = "https://pypi.org/simple" }
sdist = { url = "https://files.pythonhosted.org/packages/2c/f9/f8d491c18f16ffcb1a8abf78345e54879fd1fe6b61dcc8a9b471285cd27e/ndindex-1.9.2.tar.gz", hash = "sha256:b8658a06e52d6c47445c2ec11d292e1d52c3af259214c8b52e3a1aab733daa72", size = 243001 }
wheels = [
    { url = "https://files.pythonhosted.org/packages/90/6d/f272dbbe0a23575e57773272f02a237b51f4e4f33317bf28b2b8be47ac3d/ndindex-1.9.2-cp311-cp311-macosx_10_9_x86_64.whl", hash = "sha256:1fa2e521a872870d55fa6fa85399f16c1c20bbe4e3e315bbfc80e3ea92561334", size = 163453 },
    { url = "https://files.pythonhosted.org/packages/77/f6/8ff749841f6f8f4096184e8e158e48d572358d4ad0ba1055728e4f7e0f44/ndindex-1.9.2-cp311-cp311-macosx_11_0_arm64.whl", hash = "sha256:6b0ef52d15fa8755d00a6868c799ff4227f1f453901a6f4de395586f9a435b7a", size = 161947 },
    { url = "https://files.pythonhosted.org/packages/51/2d/bfc284ecc9b24acb916f5d04a69357ae56e0b6073286eaa71cf54bf0b136/ndindex-1.9.2-cp311-cp311-manylinux_2_17_x86_64.manylinux2014_x86_64.whl", hash = "sha256:f647eda61cae68a260017118ad8daac4d580ad221ff922bbaa1526e30e350feb", size = 506119 },
    { url = "https://files.pythonhosted.org/packages/5d/6b/83e328c3dc41ff244d7e79cd24ac62fff96405a3ea948810b2fa883c14f5/ndindex-1.9.2-cp311-cp311-manylinux_2_5_i686.manylinux1_i686.manylinux_2_17_i686.manylinux2014_i686.whl", hash = "sha256:384520b4d9f52cb2fd1d324e6f278ec422b2cc2885e95a00587394bf6f56a798", size = 485492 },
    { url = "https://files.pythonhosted.org/packages/87/f4/8a3a3c0d541d96a6cd39026a1211647d0fcbf047f8bac4332e4b95f54e8b/ndindex-1.9.2-cp311-cp311-musllinux_1_2_i686.whl", hash = "sha256:e2dd75a6e25269b66607f1722acd72e8f086837b2c58275d31b3bdfdf8a095bf", size = 489557 },
    { url = "https://files.pythonhosted.org/packages/0f/5c/5e96422400fad72762e85e3cc3a4bd52b11476b990c4e7df25836e8e9c0c/ndindex-1.9.2-cp311-cp311-musllinux_1_2_x86_64.whl", hash = "sha256:8634be005b18034846163067bce78a0209fab65e4bc77e0bc333aa160ef12b7a", size = 506268 },
    { url = "https://files.pythonhosted.org/packages/f8/8b/5948067de44c5484aa8a4db640b8b5dc5cc9b394e9f547a23fd694edf399/ndindex-1.9.2-cp311-cp311-win32.whl", hash = "sha256:89172e90e56a409197cbbe12a49aa16c83879274ca4f61fd8a03b30c6c90e3ca", size = 151566 },
    { url = "https://files.pythonhosted.org/packages/b0/f6/b2fde7ec7880d51f7280bb5e974e400bb716e3054048c409ba35ba509823/ndindex-1.9.2-cp311-cp311-win_amd64.whl", hash = "sha256:d23f07831d28bb3c04c234936b6038078cd7c0c4966d2e2e37738edad6435f9f", size = 159516 },
    { url = "https://files.pythonhosted.org/packages/a3/a5/c3775c1a7279517027b86dc0c1a6a74f9a1fc7e0c298c960ed170fcf585e/ndindex-1.9.2-cp312-cp312-macosx_10_13_x86_64.whl", hash = "sha256:466d2e30a3c2afac6dac64e5ada19db30d23164befa7f69d29f209fb512b3d2f", size = 164104 },
    { url = "https://files.pythonhosted.org/packages/de/81/edb7ba51dae8d5a2879d39eb56651eeea4927f8292fc6286fae8b1cda0f1/ndindex-1.9.2-cp312-cp312-macosx_11_0_arm64.whl", hash = "sha256:3e87eefa75af0f974cf2c5af14a488ee97dfdc7fb6da67f19f9dc600da5ae041", size = 161991 },
    { url = "https://files.pythonhosted.org/packages/f2/9e/79342047dd441fdcf25c776370c2b09ef8fad30bf06d7920b09278d93260/ndindex-1.9.2-cp312-cp312-manylinux_2_17_x86_64.manylinux2014_x86_64.whl", hash = "sha256:c9d98a41ff276fc623f3e068d40381ee06289644b530c3535bc00a8cbc5526c6", size = 521201 },
    { url = "https://files.pythonhosted.org/packages/fc/bd/834e4bb7054accc8bbf63c73f7c9f0bcbdc326fec0f560f375dd6637c63a/ndindex-1.9.2-cp312-cp312-manylinux_2_5_i686.manylinux1_i686.manylinux_2_17_i686.manylinux2014_i686.whl", hash = "sha256:05d42c5cd86d923f1606c3a9defbaeb3ece8f7b444f95a46ec6f1fb511e971f7", size = 498251 },
    { url = "https://files.pythonhosted.org/packages/35/1b/fe4d51e07f18596abd53b3b63dd1d4a8617af3896193418a86b7a7a95fa7/ndindex-1.9.2-cp312-cp312-musllinux_1_2_i686.whl", hash = "sha256:959f8babfc3055933079296a33449e02c24074027c39ce974cf73757c7d5ea21", size = 501804 },
    { url = "https://files.pythonhosted.org/packages/ae/e5/95d5dd5a628c41db959e07ddc7212ed45844865d10375efe4fc0aa5c905b/ndindex-1.9.2-cp312-cp312-musllinux_1_2_x86_64.whl", hash = "sha256:d68d8285f3ab8a78b0db990fb25eddc637df4b00467fbf36a4656c7ee46ddc5d", size = 518095 },
    { url = "https://files.pythonhosted.org/packages/bc/49/ca6155435bb408173c3d07f07aac6e6c4a30cefec31c4dd2af75c44774d7/ndindex-1.9.2-cp312-cp312-win32.whl", hash = "sha256:c87aa8218b6eaaa9eacb2f68f1ce71be0e368280ef926d0ed9ad71d2fbe24fe6", size = 151487 },
    { url = "https://files.pythonhosted.org/packages/01/e3/c87442ba34a76e3d778135e967b625e5bb2217773a8c0be751e1537231b7/ndindex-1.9.2-cp312-cp312-win_amd64.whl", hash = "sha256:d15f3a8566910ec25898e3d77b3b7c258b37f84a235d49cb17dfddc9036127b4", size = 159655 },
    { url = "https://files.pythonhosted.org/packages/88/41/250efa5a033b66043d18eca87d044f733ca017bd12767ddf0b9468120bb1/ndindex-1.9.2-cp313-cp313-macosx_10_13_x86_64.whl", hash = "sha256:a33452b4a7b8510f809f8b59dbac5b1d7b3d8a68c9e42dee2c28c5131bbbfbc6", size = 162133 },
    { url = "https://files.pythonhosted.org/packages/b0/df/87f329590e807460cbd4cea47aaaadea9a5cf5e70854712eb89489d03c89/ndindex-1.9.2-cp313-cp313-macosx_11_0_arm64.whl", hash = "sha256:19d70a304f942c0aee89418d9c487de9c2dcfcda9073976a590c7fed587bd674", size = 160045 },
    { url = "https://files.pythonhosted.org/packages/4e/e3/407f31902bfdd6d991e8ce62307877afc23e39b8a7c93fd17ab8316a5415/ndindex-1.9.2-cp313-cp313-manylinux_2_17_x86_64.manylinux2014_x86_64.whl", hash = "sha256:e0bba0f387d1d8204378e82b886c19f46ae39347ee7113c9028317270c0060be", size = 505012 },
    { url = "https://files.pythonhosted.org/packages/91/dc/4e335d8631939f267be7b16308246671c02123e28f693f544076dda8615b/ndindex-1.9.2-cp313-cp313-manylinux_2_5_i686.manylinux1_i686.manylinux_2_17_i686.manylinux2014_i686.whl", hash = "sha256:1876dcd82d6d1cbc9c2e6819bc7a5ca3686a5430f0a07520b94f78ff78097d2d", size = 484122 },
    { url = "https://files.pythonhosted.org/packages/c0/ed/007faa12149a21893ec64f0dcab36c70a4cd43825dcd11bd7090ef8d1c29/ndindex-1.9.2-cp313-cp313-musllinux_1_2_i686.whl", hash = "sha256:3c564768ffa7228d1768eb6df1a77d03d39efc9c98746d8c1b511ffcc23d5f9f", size = 486035 },
    { url = "https://files.pythonhosted.org/packages/2c/81/67d8a37aca8997d8e93554f3c39bca200a16685e84e03e2cc84cf0c93276/ndindex-1.9.2-cp313-cp313-musllinux_1_2_x86_64.whl", hash = "sha256:ddbdfee4560c3f7823de88257680c8fd6d0220a7b23bfd27b0f3fc7afa27bee1", size = 500916 },
    { url = "https://files.pythonhosted.org/packages/6e/ff/277768997fa82a865ff564a6bd91bb42f574662945e58b26c0eb3d690aba/ndindex-1.9.2-cp313-cp313-win32.whl", hash = "sha256:6274886f1348128fc4e10aef925272f904ac467175af52338d56f1cb763caf1a", size = 150906 },
    { url = "https://files.pythonhosted.org/packages/3c/4d/e121d109bf6f71bcb00c6198549152fa16358a031796c6a7aa9662191529/ndindex-1.9.2-cp313-cp313-win_amd64.whl", hash = "sha256:98be658c00ec0827e398b0fe5c13d207ff70b027187d728cb22155cce3bf6fbe", size = 158778 },
]

[[package]]
name = "networkx"
version = "3.4.2"
source = { registry = "https://pypi.org/simple" }
sdist = { url = "https://files.pythonhosted.org/packages/fd/1d/06475e1cd5264c0b870ea2cc6fdb3e37177c1e565c43f56ff17a10e3937f/networkx-3.4.2.tar.gz", hash = "sha256:307c3669428c5362aab27c8a1260aa8f47c4e91d3891f48be0141738d8d053e1", size = 2151368 }
wheels = [
    { url = "https://files.pythonhosted.org/packages/b9/54/dd730b32ea14ea797530a4479b2ed46a6fb250f682a9cfb997e968bf0261/networkx-3.4.2-py3-none-any.whl", hash = "sha256:df5d4365b724cf81b8c6a7312509d0c22386097011ad1abe274afd5e9d3bbc5f", size = 1723263 },
]

[[package]]
name = "nibabel"
version = "5.3.2"
source = { registry = "https://pypi.org/simple" }
dependencies = [
    { name = "importlib-resources", marker = "python_full_version < '3.12'" },
    { name = "numpy" },
    { name = "packaging" },
    { name = "typing-extensions", marker = "python_full_version < '3.13'" },
]
sdist = { url = "https://files.pythonhosted.org/packages/d9/61/33036cb89f1ec1fedbc4039602345d830b27cbd8a5c7bf28c2e5b5de3ea2/nibabel-5.3.2.tar.gz", hash = "sha256:0bdca6503b1c784b446c745a4542367de7756cfba0d72143b91f9ffb78be569b", size = 4504842 }
wheels = [
    { url = "https://files.pythonhosted.org/packages/43/b2/dc384197be44e2a640bb43311850e23c2c30f3b82ce7c8cdabbf0e53045e/nibabel-5.3.2-py3-none-any.whl", hash = "sha256:52970a5a8a53b1b55249cba4d9bcfaa8cc57e3e5af35a29d7352237e8680a6f8", size = 3293839 },
]

[[package]]
name = "nnunetv2"
version = "2.5.2"
source = { registry = "https://pypi.org/simple" }
dependencies = [
    { name = "acvl-utils" },
    { name = "batchgenerators" },
    { name = "batchgeneratorsv2" },
    { name = "dicom2nifti" },
    { name = "dynamic-network-architectures" },
    { name = "einops" },
    { name = "graphviz" },
    { name = "imagecodecs" },
    { name = "matplotlib" },
    { name = "nibabel" },
    { name = "numpy" },
    { name = "pandas" },
    { name = "requests" },
    { name = "scikit-image" },
    { name = "scikit-learn" },
    { name = "scipy" },
    { name = "seaborn" },
    { name = "simpleitk" },
    { name = "tifffile" },
    { name = "torch" },
    { name = "tqdm" },
    { name = "yacs" },
]
sdist = { url = "https://files.pythonhosted.org/packages/20/1f/131d08d4cb37163b81e084524764f05df709e5a8161b5253c837b92f2bc3/nnunetv2-2.5.2.tar.gz", hash = "sha256:34d73a2101223b209fc032d7614e203d60b44099e69dfa268e62ee4aa6a72464", size = 200575 }

[[package]]
name = "nodeenv"
version = "1.9.1"
source = { registry = "https://pypi.org/simple" }
sdist = { url = "https://files.pythonhosted.org/packages/43/16/fc88b08840de0e0a72a2f9d8c6bae36be573e475a6326ae854bcc549fc45/nodeenv-1.9.1.tar.gz", hash = "sha256:6ec12890a2dab7946721edbfbcd91f3319c6ccc9aec47be7c7e6b7011ee6645f", size = 47437 }
wheels = [
    { url = "https://files.pythonhosted.org/packages/d2/1d/1b658dbd2b9fa9c4c9f32accbfc0205d532c8c6194dc0f2a4c0428e7128a/nodeenv-1.9.1-py2.py3-none-any.whl", hash = "sha256:ba11c9782d29c27c70ffbdda2d7415098754709be8a7056d79a737cd901155c9", size = 22314 },
]

[[package]]
name = "numba"
version = "0.61.0"
source = { registry = "https://pypi.org/simple" }
dependencies = [
    { name = "llvmlite" },
    { name = "numpy" },
]
sdist = { url = "https://files.pythonhosted.org/packages/3c/88/c13a935f200fda51384411e49840a8e7f70c9cb1ee8d809dd0f2477cf7ef/numba-0.61.0.tar.gz", hash = "sha256:888d2e89b8160899e19591467e8fdd4970e07606e1fbc248f239c89818d5f925", size = 2816484 }
wheels = [
    { url = "https://files.pythonhosted.org/packages/63/8f/f983a7c859ccad73d3cc3f86fbba94f16e137cd1ee464631d61b624363b2/numba-0.61.0-cp311-cp311-macosx_10_14_x86_64.whl", hash = "sha256:bf64c2d0f3d161af603de3825172fb83c2600bcb1d53ae8ea568d4c53ba6ac08", size = 2768960 },
    { url = "https://files.pythonhosted.org/packages/be/1b/c33dc847d475d5b647b4ad5aefc38df7a72283763f4cda47745050375a81/numba-0.61.0-cp311-cp311-macosx_11_0_arm64.whl", hash = "sha256:de5aa7904741425f28e1028b85850b31f0a245e9eb4f7c38507fb893283a066c", size = 2771862 },
    { url = "https://files.pythonhosted.org/packages/14/91/18b9f64b34ff318a14d072251480547f89ebfb864b2b7168e5dc5f64f502/numba-0.61.0-cp311-cp311-manylinux2014_x86_64.manylinux_2_17_x86_64.whl", hash = "sha256:21c2fe25019267a608e2710a6a947f557486b4b0478b02e45a81cf606a05a7d4", size = 3825411 },
    { url = "https://files.pythonhosted.org/packages/f2/97/1a38030c2a331e273ace1de2b61988e33d80878fda8a5eedee0cd78399d3/numba-0.61.0-cp311-cp311-manylinux_2_28_aarch64.whl", hash = "sha256:74250b26ed6a1428763e774dc5b2d4e70d93f73795635b5412b8346a4d054574", size = 3519604 },
    { url = "https://files.pythonhosted.org/packages/df/a7/56f547de8fc197963f238fd62beb5f1d2cace047602d0577956bf6840970/numba-0.61.0-cp311-cp311-win_amd64.whl", hash = "sha256:b72bbc8708e98b3741ad0c63f9929c47b623cc4ee86e17030a4f3e301e8401ac", size = 2827642 },
    { url = "https://files.pythonhosted.org/packages/63/c9/c61881e7f2e253e745209f078bbd428ce23b6cf901f7d93afe166720ff95/numba-0.61.0-cp312-cp312-macosx_10_14_x86_64.whl", hash = "sha256:152146ecdbb8d8176f294e9f755411e6f270103a11c3ff50cecc413f794e52c8", size = 2769758 },
    { url = "https://files.pythonhosted.org/packages/e1/28/ddec0147a4933f86ceaca580aa9bb767d5632ecdb1ece6cfb3eab4ac78e5/numba-0.61.0-cp312-cp312-macosx_11_0_arm64.whl", hash = "sha256:5cafa6095716fcb081618c28a8d27bf7c001e09696f595b41836dec114be2905", size = 2772445 },
    { url = "https://files.pythonhosted.org/packages/18/74/6a9f0e6c76c088f8a6aa702eab31734068061dca5cc0f34e8bc1eb447de1/numba-0.61.0-cp312-cp312-manylinux2014_x86_64.manylinux_2_17_x86_64.whl", hash = "sha256:ffe9fe373ed30638d6e20a0269f817b2c75d447141f55a675bfcf2d1fe2e87fb", size = 3882115 },
    { url = "https://files.pythonhosted.org/packages/53/68/d7c31e53f08e6b4669c9b5a3cd7c5fb9097220c5ef388bc099ca8ab9749f/numba-0.61.0-cp312-cp312-manylinux_2_28_aarch64.whl", hash = "sha256:9f25f7fef0206d55c1cfb796ad833cbbc044e2884751e56e798351280038484c", size = 3573296 },
    { url = "https://files.pythonhosted.org/packages/94/4f/8357a99a14f331b865a42cb4756ae37da85599b9c95e01277ea10361e91a/numba-0.61.0-cp312-cp312-win_amd64.whl", hash = "sha256:550d389573bc3b895e1ccb18289feea11d937011de4d278b09dc7ed585d1cdcb", size = 2828077 },
    { url = "https://files.pythonhosted.org/packages/3b/54/71fba18e4af5619f1ea8175ee92e82dd8e220bd6feb8c0153c6b814c8a60/numba-0.61.0-cp313-cp313-macosx_10_14_x86_64.whl", hash = "sha256:b96fafbdcf6f69b69855273e988696aae4974115a815f6818fef4af7afa1f6b8", size = 2768024 },
    { url = "https://files.pythonhosted.org/packages/39/76/2448b43d08e904aad1b1b9cd12835b19411e84a81aa9192f83642a5e0afd/numba-0.61.0-cp313-cp313-macosx_11_0_arm64.whl", hash = "sha256:5f6c452dca1de8e60e593f7066df052dd8da09b243566ecd26d2b796e5d3087d", size = 2769541 },
    { url = "https://files.pythonhosted.org/packages/32/8f/4bb2374247ab988c9eac587b304b2947a36d605b9bb9ba4bf06e955c17d3/numba-0.61.0-cp313-cp313-manylinux2014_x86_64.manylinux_2_17_x86_64.whl", hash = "sha256:44240e694d4aa321430c97b21453e46014fe6c7b8b7d932afa7f6a88cc5d7e5e", size = 3890102 },
    { url = "https://files.pythonhosted.org/packages/ab/bc/dc2d03555289ae5263f65c01d45eb186ce347585c191daf0e60021d5ed39/numba-0.61.0-cp313-cp313-manylinux_2_28_aarch64.whl", hash = "sha256:764f0e47004f126f58c3b28e0a02374c420a9d15157b90806d68590f5c20cc89", size = 3580239 },
    { url = "https://files.pythonhosted.org/packages/61/08/71247ce560d2c222d9ca705c7d3547fc4069b96fc85d71aabeb890befe9f/numba-0.61.0-cp313-cp313-win_amd64.whl", hash = "sha256:074cd38c5b1f9c65a4319d1f3928165f48975ef0537ad43385b2bd908e6e2e35", size = 2828035 },
]

[[package]]
name = "numexpr"
version = "2.10.2"
source = { registry = "https://pypi.org/simple" }
dependencies = [
    { name = "numpy" },
]
sdist = { url = "https://files.pythonhosted.org/packages/21/67/c7415cf04ebe418193cfd6595ae03e3a64d76dac7b9c010098b39cc7992e/numexpr-2.10.2.tar.gz", hash = "sha256:b0aff6b48ebc99d2f54f27b5f73a58cb92fde650aeff1b397c71c8788b4fff1a", size = 106787 }
wheels = [
    { url = "https://files.pythonhosted.org/packages/de/b7/f25d6166f92ef23737c1c90416144492a664f0a56510d90f7c6577c2cd14/numexpr-2.10.2-cp311-cp311-macosx_10_9_x86_64.whl", hash = "sha256:6b360eb8d392483410fe6a3d5a7144afa298c9a0aa3e9fe193e89590b47dd477", size = 145055 },
    { url = "https://files.pythonhosted.org/packages/66/64/428361ea6415826332f38ef2dd5c3abf4e7e601f033bfc9be68b680cb765/numexpr-2.10.2-cp311-cp311-macosx_11_0_arm64.whl", hash = "sha256:d9a42f5c24880350d88933c4efee91b857c378aaea7e8b86221fff569069841e", size = 134743 },
    { url = "https://files.pythonhosted.org/packages/3f/fb/639ec91d2ea7b4a5d66e26e8ef8e06b020c8e9b9ebaf3bab7b0a9bee472e/numexpr-2.10.2-cp311-cp311-manylinux_2_27_aarch64.manylinux_2_28_aarch64.whl", hash = "sha256:83fcb11988b57cc25b028a36d285287d706d1f536ebf2662ea30bd990e0de8b9", size = 410397 },
    { url = "https://files.pythonhosted.org/packages/89/5a/0f5c5b8a3a6d34eeecb30d0e2f722d50b9b38c0e175937e7c6268ffab997/numexpr-2.10.2-cp311-cp311-manylinux_2_27_x86_64.manylinux_2_28_x86_64.whl", hash = "sha256:4213a92efa9770bc28e3792134e27c7e5c7e97068bdfb8ba395baebbd12f991b", size = 398902 },
    { url = "https://files.pythonhosted.org/packages/a2/d5/ec734e735eba5a753efed5be3707ee7447ebd371772f8081b65a4153fb97/numexpr-2.10.2-cp311-cp311-musllinux_1_2_x86_64.whl", hash = "sha256:ebdbef5763ca057eea0c2b5698e4439d084a0505d9d6e94f4804f26e8890c45e", size = 1380354 },
    { url = "https://files.pythonhosted.org/packages/30/51/406e572531d817480bd612ee08239a36ee82865fea02fce569f15631f4ee/numexpr-2.10.2-cp311-cp311-win32.whl", hash = "sha256:3bf01ec502d89944e49e9c1b5cc7c7085be8ca2eb9dd46a0eafd218afbdbd5f5", size = 151938 },
    { url = "https://files.pythonhosted.org/packages/04/32/5882ed1dbd96234f327a73316a481add151ff827cfaf2ea24fb4d5ad04db/numexpr-2.10.2-cp311-cp311-win_amd64.whl", hash = "sha256:e2d0ae24b0728e4bc3f1d3f33310340d67321d36d6043f7ce26897f4f1042db0", size = 144961 },
    { url = "https://files.pythonhosted.org/packages/2b/96/d5053dea06d8298ae8052b4b049cbf8ef74998e28d57166cc27b8ae909e2/numexpr-2.10.2-cp312-cp312-macosx_10_13_x86_64.whl", hash = "sha256:b5323a46e75832334f1af86da1ef6ff0add00fbacdd266250be872b438bdf2be", size = 145029 },
    { url = "https://files.pythonhosted.org/packages/3e/3c/fcd5a812ed5dda757b2d9ef2764a3e1cca6f6d1f02dbf113dc23a2c7702a/numexpr-2.10.2-cp312-cp312-macosx_11_0_arm64.whl", hash = "sha256:a42963bd4c62d8afa4f51e7974debfa39a048383f653544ab54f50a2f7ec6c42", size = 134851 },
    { url = "https://files.pythonhosted.org/packages/0a/52/0ed3b306d8c9944129bce97fec73a2caff13adbd7e1df148d546d7eb2d4d/numexpr-2.10.2-cp312-cp312-manylinux_2_27_aarch64.manylinux_2_28_aarch64.whl", hash = "sha256:5191ba8f2975cb9703afc04ae845a929e193498c0e8bcd408ecb147b35978470", size = 411837 },
    { url = "https://files.pythonhosted.org/packages/7d/9c/6b671dd3fb67d7e7da93cb76b7c5277743f310a216b7856bb18776bb3371/numexpr-2.10.2-cp312-cp312-manylinux_2_27_x86_64.manylinux_2_28_x86_64.whl", hash = "sha256:97298b14f0105a794bea06fd9fbc5c423bd3ff4d88cbc618860b83eb7a436ad6", size = 400577 },
    { url = "https://files.pythonhosted.org/packages/ea/4d/a167d1a215fe10ce58c45109f2869fd13aa0eef66f7e8c69af68be45d436/numexpr-2.10.2-cp312-cp312-musllinux_1_2_x86_64.whl", hash = "sha256:f9d7805ccb6be2d3b0f7f6fad3707a09ac537811e8e9964f4074d28cb35543db", size = 1381735 },
    { url = "https://files.pythonhosted.org/packages/c1/d4/17e4434f989e4917d31cbd88a043e1c9c16958149cf43fa622987111392b/numexpr-2.10.2-cp312-cp312-win32.whl", hash = "sha256:cb845b2d4f9f8ef0eb1c9884f2b64780a85d3b5ae4eeb26ae2b0019f489cd35e", size = 152102 },
    { url = "https://files.pythonhosted.org/packages/b8/25/9ae599994076ef2a42d35ff6b0430da002647f212567851336a6c7b132d6/numexpr-2.10.2-cp312-cp312-win_amd64.whl", hash = "sha256:57b59cbb5dcce4edf09cd6ce0b57ff60312479930099ca8d944c2fac896a1ead", size = 145061 },
    { url = "https://files.pythonhosted.org/packages/8c/cb/2ea1848c46e4d75073c038dd75628d1aa442975303264ed230bf90f74f44/numexpr-2.10.2-cp313-cp313-macosx_10_13_x86_64.whl", hash = "sha256:a37d6a51ec328c561b2ca8a2bef07025642eca995b8553a5267d0018c732976d", size = 145035 },
    { url = "https://files.pythonhosted.org/packages/ec/cf/bb2bcd81d6f3243590e19ac3e7795a1a370f3ebcd8ecec1f46dcd5333f37/numexpr-2.10.2-cp313-cp313-macosx_11_0_arm64.whl", hash = "sha256:81d1dde7dd6166d8ff5727bb46ab42a6b0048db0e97ceb84a121334a404a800f", size = 134858 },
    { url = "https://files.pythonhosted.org/packages/48/9b/c9128ffb453205c2a4c84a3abed35447c7591c2c2812e77e34fd238cb2bb/numexpr-2.10.2-cp313-cp313-manylinux_2_27_aarch64.manylinux_2_28_aarch64.whl", hash = "sha256:5b3f814437d5a10797f8d89d2037cca2c9d9fa578520fc911f894edafed6ea3e", size = 415517 },
    { url = "https://files.pythonhosted.org/packages/7e/b0/64c04c9f8b4a563218d00daa1ec4563364961b79025162c5276ab2c7c407/numexpr-2.10.2-cp313-cp313-manylinux_2_27_x86_64.manylinux_2_28_x86_64.whl", hash = "sha256:9309f2e43fe6e4560699ef5c27d7a848b3ff38549b6b57194207cf0e88900527", size = 403846 },
    { url = "https://files.pythonhosted.org/packages/80/35/60e9041fd709fe98dd3109d73a03cdffaeb6ee2089179155f5c3754e9934/numexpr-2.10.2-cp313-cp313-musllinux_1_2_x86_64.whl", hash = "sha256:ebb73b93f5c4d6994f357fa5a47a9f7a5485577e633b3c46a603cb01445bbb19", size = 1381659 },
    { url = "https://files.pythonhosted.org/packages/bd/5a/955bf5b5cf8f3de7b044a999e36327e14191fa073ed0e329456ed0f8161d/numexpr-2.10.2-cp313-cp313-win32.whl", hash = "sha256:ec04c9a3c050c175348801e27c18c68d28673b7bfb865ef88ce333be523bbc01", size = 152105 },
    { url = "https://files.pythonhosted.org/packages/be/7a/8ce360a1848bb5bcc30a414493371678f43790ece397f8652d5f65757e57/numexpr-2.10.2-cp313-cp313-win_amd64.whl", hash = "sha256:d7a3fc83c959288544db3adc70612475d8ad53a66c69198105c74036182d10dd", size = 145060 },
]

[[package]]
name = "numpy"
version = "1.26.4"
source = { registry = "https://pypi.org/simple" }
sdist = { url = "https://files.pythonhosted.org/packages/65/6e/09db70a523a96d25e115e71cc56a6f9031e7b8cd166c1ac8438307c14058/numpy-1.26.4.tar.gz", hash = "sha256:2a02aba9ed12e4ac4eb3ea9421c420301a0c6460d9830d74a9df87efa4912010", size = 15786129 }
wheels = [
    { url = "https://files.pythonhosted.org/packages/11/57/baae43d14fe163fa0e4c47f307b6b2511ab8d7d30177c491960504252053/numpy-1.26.4-cp311-cp311-macosx_10_9_x86_64.whl", hash = "sha256:4c66707fabe114439db9068ee468c26bbdf909cac0fb58686a42a24de1760c71", size = 20630554 },
    { url = "https://files.pythonhosted.org/packages/1a/2e/151484f49fd03944c4a3ad9c418ed193cfd02724e138ac8a9505d056c582/numpy-1.26.4-cp311-cp311-macosx_11_0_arm64.whl", hash = "sha256:edd8b5fe47dab091176d21bb6de568acdd906d1887a4584a15a9a96a1dca06ef", size = 13997127 },
    { url = "https://files.pythonhosted.org/packages/79/ae/7e5b85136806f9dadf4878bf73cf223fe5c2636818ba3ab1c585d0403164/numpy-1.26.4-cp311-cp311-manylinux_2_17_aarch64.manylinux2014_aarch64.whl", hash = "sha256:7ab55401287bfec946ced39700c053796e7cc0e3acbef09993a9ad2adba6ca6e", size = 14222994 },
    { url = "https://files.pythonhosted.org/packages/3a/d0/edc009c27b406c4f9cbc79274d6e46d634d139075492ad055e3d68445925/numpy-1.26.4-cp311-cp311-manylinux_2_17_x86_64.manylinux2014_x86_64.whl", hash = "sha256:666dbfb6ec68962c033a450943ded891bed2d54e6755e35e5835d63f4f6931d5", size = 18252005 },
    { url = "https://files.pythonhosted.org/packages/09/bf/2b1aaf8f525f2923ff6cfcf134ae5e750e279ac65ebf386c75a0cf6da06a/numpy-1.26.4-cp311-cp311-musllinux_1_1_aarch64.whl", hash = "sha256:96ff0b2ad353d8f990b63294c8986f1ec3cb19d749234014f4e7eb0112ceba5a", size = 13885297 },
    { url = "https://files.pythonhosted.org/packages/df/a0/4e0f14d847cfc2a633a1c8621d00724f3206cfeddeb66d35698c4e2cf3d2/numpy-1.26.4-cp311-cp311-musllinux_1_1_x86_64.whl", hash = "sha256:60dedbb91afcbfdc9bc0b1f3f402804070deed7392c23eb7a7f07fa857868e8a", size = 18093567 },
    { url = "https://files.pythonhosted.org/packages/d2/b7/a734c733286e10a7f1a8ad1ae8c90f2d33bf604a96548e0a4a3a6739b468/numpy-1.26.4-cp311-cp311-win32.whl", hash = "sha256:1af303d6b2210eb850fcf03064d364652b7120803a0b872f5211f5234b399f20", size = 5968812 },
    { url = "https://files.pythonhosted.org/packages/3f/6b/5610004206cf7f8e7ad91c5a85a8c71b2f2f8051a0c0c4d5916b76d6cbb2/numpy-1.26.4-cp311-cp311-win_amd64.whl", hash = "sha256:cd25bcecc4974d09257ffcd1f098ee778f7834c3ad767fe5db785be9a4aa9cb2", size = 15811913 },
    { url = "https://files.pythonhosted.org/packages/95/12/8f2020a8e8b8383ac0177dc9570aad031a3beb12e38847f7129bacd96228/numpy-1.26.4-cp312-cp312-macosx_10_9_x86_64.whl", hash = "sha256:b3ce300f3644fb06443ee2222c2201dd3a89ea6040541412b8fa189341847218", size = 20335901 },
    { url = "https://files.pythonhosted.org/packages/75/5b/ca6c8bd14007e5ca171c7c03102d17b4f4e0ceb53957e8c44343a9546dcc/numpy-1.26.4-cp312-cp312-macosx_11_0_arm64.whl", hash = "sha256:03a8c78d01d9781b28a6989f6fa1bb2c4f2d51201cf99d3dd875df6fbd96b23b", size = 13685868 },
    { url = "https://files.pythonhosted.org/packages/79/f8/97f10e6755e2a7d027ca783f63044d5b1bc1ae7acb12afe6a9b4286eac17/numpy-1.26.4-cp312-cp312-manylinux_2_17_aarch64.manylinux2014_aarch64.whl", hash = "sha256:9fad7dcb1aac3c7f0584a5a8133e3a43eeb2fe127f47e3632d43d677c66c102b", size = 13925109 },
    { url = "https://files.pythonhosted.org/packages/0f/50/de23fde84e45f5c4fda2488c759b69990fd4512387a8632860f3ac9cd225/numpy-1.26.4-cp312-cp312-manylinux_2_17_x86_64.manylinux2014_x86_64.whl", hash = "sha256:675d61ffbfa78604709862923189bad94014bef562cc35cf61d3a07bba02a7ed", size = 17950613 },
    { url = "https://files.pythonhosted.org/packages/4c/0c/9c603826b6465e82591e05ca230dfc13376da512b25ccd0894709b054ed0/numpy-1.26.4-cp312-cp312-musllinux_1_1_aarch64.whl", hash = "sha256:ab47dbe5cc8210f55aa58e4805fe224dac469cde56b9f731a4c098b91917159a", size = 13572172 },
    { url = "https://files.pythonhosted.org/packages/76/8c/2ba3902e1a0fc1c74962ea9bb33a534bb05984ad7ff9515bf8d07527cadd/numpy-1.26.4-cp312-cp312-musllinux_1_1_x86_64.whl", hash = "sha256:1dda2e7b4ec9dd512f84935c5f126c8bd8b9f2fc001e9f54af255e8c5f16b0e0", size = 17786643 },
    { url = "https://files.pythonhosted.org/packages/28/4a/46d9e65106879492374999e76eb85f87b15328e06bd1550668f79f7b18c6/numpy-1.26.4-cp312-cp312-win32.whl", hash = "sha256:50193e430acfc1346175fcbdaa28ffec49947a06918b7b92130744e81e640110", size = 5677803 },
    { url = "https://files.pythonhosted.org/packages/16/2e/86f24451c2d530c88daf997cb8d6ac622c1d40d19f5a031ed68a4b73a374/numpy-1.26.4-cp312-cp312-win_amd64.whl", hash = "sha256:08beddf13648eb95f8d867350f6a018a4be2e5ad54c8d8caed89ebca558b2818", size = 15517754 },
]

[[package]]
name = "nvidia-cublas-cu12"
version = "12.4.5.8"
source = { registry = "https://pypi.org/simple" }
wheels = [
    { url = "https://files.pythonhosted.org/packages/ae/71/1c91302526c45ab494c23f61c7a84aa568b8c1f9d196efa5993957faf906/nvidia_cublas_cu12-12.4.5.8-py3-none-manylinux2014_x86_64.whl", hash = "sha256:2fc8da60df463fdefa81e323eef2e36489e1c94335b5358bcb38360adf75ac9b", size = 363438805 },
]

[[package]]
name = "nvidia-cuda-cupti-cu12"
version = "12.4.127"
source = { registry = "https://pypi.org/simple" }
wheels = [
    { url = "https://files.pythonhosted.org/packages/67/42/f4f60238e8194a3106d06a058d494b18e006c10bb2b915655bd9f6ea4cb1/nvidia_cuda_cupti_cu12-12.4.127-py3-none-manylinux2014_x86_64.whl", hash = "sha256:9dec60f5ac126f7bb551c055072b69d85392b13311fcc1bcda2202d172df30fb", size = 13813957 },
]

[[package]]
name = "nvidia-cuda-nvrtc-cu12"
version = "12.4.127"
source = { registry = "https://pypi.org/simple" }
wheels = [
    { url = "https://files.pythonhosted.org/packages/2c/14/91ae57cd4db3f9ef7aa99f4019cfa8d54cb4caa7e00975df6467e9725a9f/nvidia_cuda_nvrtc_cu12-12.4.127-py3-none-manylinux2014_x86_64.whl", hash = "sha256:a178759ebb095827bd30ef56598ec182b85547f1508941a3d560eb7ea1fbf338", size = 24640306 },
]

[[package]]
name = "nvidia-cuda-runtime-cu12"
version = "12.4.127"
source = { registry = "https://pypi.org/simple" }
wheels = [
    { url = "https://files.pythonhosted.org/packages/ea/27/1795d86fe88ef397885f2e580ac37628ed058a92ed2c39dc8eac3adf0619/nvidia_cuda_runtime_cu12-12.4.127-py3-none-manylinux2014_x86_64.whl", hash = "sha256:64403288fa2136ee8e467cdc9c9427e0434110899d07c779f25b5c068934faa5", size = 883737 },
]

[[package]]
name = "nvidia-cudnn-cu12"
version = "9.1.0.70"
source = { registry = "https://pypi.org/simple" }
dependencies = [
    { name = "nvidia-cublas-cu12", marker = "sys_platform == 'linux'" },
]
wheels = [
    { url = "https://files.pythonhosted.org/packages/9f/fd/713452cd72343f682b1c7b9321e23829f00b842ceaedcda96e742ea0b0b3/nvidia_cudnn_cu12-9.1.0.70-py3-none-manylinux2014_x86_64.whl", hash = "sha256:165764f44ef8c61fcdfdfdbe769d687e06374059fbb388b6c89ecb0e28793a6f", size = 664752741 },
]

[[package]]
name = "nvidia-cufft-cu12"
version = "11.2.1.3"
source = { registry = "https://pypi.org/simple" }
dependencies = [
    { name = "nvidia-nvjitlink-cu12", marker = "sys_platform == 'linux'" },
]
wheels = [
    { url = "https://files.pythonhosted.org/packages/27/94/3266821f65b92b3138631e9c8e7fe1fb513804ac934485a8d05776e1dd43/nvidia_cufft_cu12-11.2.1.3-py3-none-manylinux2014_x86_64.whl", hash = "sha256:f083fc24912aa410be21fa16d157fed2055dab1cc4b6934a0e03cba69eb242b9", size = 211459117 },
]

[[package]]
name = "nvidia-curand-cu12"
version = "10.3.5.147"
source = { registry = "https://pypi.org/simple" }
wheels = [
    { url = "https://files.pythonhosted.org/packages/8a/6d/44ad094874c6f1b9c654f8ed939590bdc408349f137f9b98a3a23ccec411/nvidia_curand_cu12-10.3.5.147-py3-none-manylinux2014_x86_64.whl", hash = "sha256:a88f583d4e0bb643c49743469964103aa59f7f708d862c3ddb0fc07f851e3b8b", size = 56305206 },
]

[[package]]
name = "nvidia-cusolver-cu12"
version = "11.6.1.9"
source = { registry = "https://pypi.org/simple" }
dependencies = [
    { name = "nvidia-cublas-cu12", marker = "sys_platform == 'linux'" },
    { name = "nvidia-cusparse-cu12", marker = "sys_platform == 'linux'" },
    { name = "nvidia-nvjitlink-cu12", marker = "sys_platform == 'linux'" },
]
wheels = [
    { url = "https://files.pythonhosted.org/packages/3a/e1/5b9089a4b2a4790dfdea8b3a006052cfecff58139d5a4e34cb1a51df8d6f/nvidia_cusolver_cu12-11.6.1.9-py3-none-manylinux2014_x86_64.whl", hash = "sha256:19e33fa442bcfd085b3086c4ebf7e8debc07cfe01e11513cc6d332fd918ac260", size = 127936057 },
]

[[package]]
name = "nvidia-cusparse-cu12"
version = "12.3.1.170"
source = { registry = "https://pypi.org/simple" }
dependencies = [
    { name = "nvidia-nvjitlink-cu12", marker = "sys_platform == 'linux'" },
]
wheels = [
    { url = "https://files.pythonhosted.org/packages/db/f7/97a9ea26ed4bbbfc2d470994b8b4f338ef663be97b8f677519ac195e113d/nvidia_cusparse_cu12-12.3.1.170-py3-none-manylinux2014_x86_64.whl", hash = "sha256:ea4f11a2904e2a8dc4b1833cc1b5181cde564edd0d5cd33e3c168eff2d1863f1", size = 207454763 },
]

[[package]]
name = "nvidia-cusparselt-cu12"
version = "0.6.2"
source = { registry = "https://pypi.org/simple" }
wheels = [
    { url = "https://files.pythonhosted.org/packages/78/a8/bcbb63b53a4b1234feeafb65544ee55495e1bb37ec31b999b963cbccfd1d/nvidia_cusparselt_cu12-0.6.2-py3-none-manylinux2014_x86_64.whl", hash = "sha256:df2c24502fd76ebafe7457dbc4716b2fec071aabaed4fb7691a201cde03704d9", size = 150057751 },
]

[[package]]
name = "nvidia-nccl-cu12"
version = "2.21.5"
source = { registry = "https://pypi.org/simple" }
wheels = [
    { url = "https://files.pythonhosted.org/packages/df/99/12cd266d6233f47d00daf3a72739872bdc10267d0383508b0b9c84a18bb6/nvidia_nccl_cu12-2.21.5-py3-none-manylinux2014_x86_64.whl", hash = "sha256:8579076d30a8c24988834445f8d633c697d42397e92ffc3f63fa26766d25e0a0", size = 188654414 },
]

[[package]]
name = "nvidia-nvjitlink-cu12"
version = "12.4.127"
source = { registry = "https://pypi.org/simple" }
wheels = [
    { url = "https://files.pythonhosted.org/packages/ff/ff/847841bacfbefc97a00036e0fce5a0f086b640756dc38caea5e1bb002655/nvidia_nvjitlink_cu12-12.4.127-py3-none-manylinux2014_x86_64.whl", hash = "sha256:06b3b9b25bf3f8af351d664978ca26a16d2c5127dbd53c0497e28d1fb9611d57", size = 21066810 },
]

[[package]]
name = "nvidia-nvtx-cu12"
version = "12.4.127"
source = { registry = "https://pypi.org/simple" }
wheels = [
    { url = "https://files.pythonhosted.org/packages/87/20/199b8713428322a2f22b722c62b8cc278cc53dffa9705d744484b5035ee9/nvidia_nvtx_cu12-12.4.127-py3-none-manylinux2014_x86_64.whl", hash = "sha256:781e950d9b9f60d8241ccea575b32f5105a5baf4c2351cab5256a24869f12a1a", size = 99144 },
]

[[package]]
name = "opencensus"
version = "0.11.4"
source = { registry = "https://pypi.org/simple" }
dependencies = [
    { name = "google-api-core" },
    { name = "opencensus-context" },
    { name = "six" },
]
sdist = { url = "https://files.pythonhosted.org/packages/15/a7/a46dcffa1b63084f9f17fe3c8cb20724c4c8f91009fd0b2cfdb27d5d2b35/opencensus-0.11.4.tar.gz", hash = "sha256:cbef87d8b8773064ab60e5c2a1ced58bbaa38a6d052c41aec224958ce544eff2", size = 64966 }
wheels = [
    { url = "https://files.pythonhosted.org/packages/b5/ed/9fbdeb23a09e430d87b7d72d430484b88184633dc50f6bfb792354b6f661/opencensus-0.11.4-py2.py3-none-any.whl", hash = "sha256:a18487ce68bc19900336e0ff4655c5a116daf10c1b3685ece8d971bddad6a864", size = 128225 },
]

[[package]]
name = "opencensus-context"
version = "0.1.3"
source = { registry = "https://pypi.org/simple" }
sdist = { url = "https://files.pythonhosted.org/packages/4c/96/3b6f638f6275a8abbd45e582448723bffa29c1fb426721dedb5c72f7d056/opencensus-context-0.1.3.tar.gz", hash = "sha256:a03108c3c10d8c80bb5ddf5c8a1f033161fa61972a9917f9b9b3a18517f0088c", size = 4066 }
wheels = [
    { url = "https://files.pythonhosted.org/packages/10/68/162c97ea78c957d68ecf78a5c5041d2e25bd5562bdf5d89a6cbf7f8429bf/opencensus_context-0.1.3-py2.py3-none-any.whl", hash = "sha256:073bb0590007af276853009fac7e4bab1d523c3f03baf4cb4511ca38967c6039", size = 5060 },
]

[[package]]
name = "packaging"
version = "24.2"
source = { registry = "https://pypi.org/simple" }
sdist = { url = "https://files.pythonhosted.org/packages/d0/63/68dbb6eb2de9cb10ee4c9c14a0148804425e13c4fb20d61cce69f53106da/packaging-24.2.tar.gz", hash = "sha256:c228a6dc5e932d346bc5739379109d49e8853dd8223571c7c5b55260edc0b97f", size = 163950 }
wheels = [
    { url = "https://files.pythonhosted.org/packages/88/ef/eb23f262cca3c0c4eb7ab1933c3b1f03d021f2c48f54763065b6f0e321be/packaging-24.2-py3-none-any.whl", hash = "sha256:09abb1bccd265c01f4a3aa3f7a7db064b36514d2cba19a2f694fe6150451a759", size = 65451 },
]

[[package]]
name = "pandas"
version = "2.2.3"
source = { registry = "https://pypi.org/simple" }
dependencies = [
    { name = "numpy" },
    { name = "python-dateutil" },
    { name = "pytz" },
    { name = "tzdata" },
]
sdist = { url = "https://files.pythonhosted.org/packages/9c/d6/9f8431bacc2e19dca897724cd097b1bb224a6ad5433784a44b587c7c13af/pandas-2.2.3.tar.gz", hash = "sha256:4f18ba62b61d7e192368b84517265a99b4d7ee8912f8708660fb4a366cc82667", size = 4399213 }
wheels = [
    { url = "https://files.pythonhosted.org/packages/a8/44/d9502bf0ed197ba9bf1103c9867d5904ddcaf869e52329787fc54ed70cc8/pandas-2.2.3-cp311-cp311-macosx_10_9_x86_64.whl", hash = "sha256:66108071e1b935240e74525006034333f98bcdb87ea116de573a6a0dccb6c039", size = 12602222 },
    { url = "https://files.pythonhosted.org/packages/52/11/9eac327a38834f162b8250aab32a6781339c69afe7574368fffe46387edf/pandas-2.2.3-cp311-cp311-macosx_11_0_arm64.whl", hash = "sha256:7c2875855b0ff77b2a64a0365e24455d9990730d6431b9e0ee18ad8acee13dbd", size = 11321274 },
    { url = "https://files.pythonhosted.org/packages/45/fb/c4beeb084718598ba19aa9f5abbc8aed8b42f90930da861fcb1acdb54c3a/pandas-2.2.3-cp311-cp311-manylinux2014_aarch64.manylinux_2_17_aarch64.whl", hash = "sha256:cd8d0c3be0515c12fed0bdbae072551c8b54b7192c7b1fda0ba56059a0179698", size = 15579836 },
    { url = "https://files.pythonhosted.org/packages/cd/5f/4dba1d39bb9c38d574a9a22548c540177f78ea47b32f99c0ff2ec499fac5/pandas-2.2.3-cp311-cp311-manylinux_2_17_x86_64.manylinux2014_x86_64.whl", hash = "sha256:c124333816c3a9b03fbeef3a9f230ba9a737e9e5bb4060aa2107a86cc0a497fc", size = 13058505 },
    { url = "https://files.pythonhosted.org/packages/b9/57/708135b90391995361636634df1f1130d03ba456e95bcf576fada459115a/pandas-2.2.3-cp311-cp311-musllinux_1_2_aarch64.whl", hash = "sha256:63cc132e40a2e084cf01adf0775b15ac515ba905d7dcca47e9a251819c575ef3", size = 16744420 },
    { url = "https://files.pythonhosted.org/packages/86/4a/03ed6b7ee323cf30404265c284cee9c65c56a212e0a08d9ee06984ba2240/pandas-2.2.3-cp311-cp311-musllinux_1_2_x86_64.whl", hash = "sha256:29401dbfa9ad77319367d36940cd8a0b3a11aba16063e39632d98b0e931ddf32", size = 14440457 },
    { url = "https://files.pythonhosted.org/packages/ed/8c/87ddf1fcb55d11f9f847e3c69bb1c6f8e46e2f40ab1a2d2abadb2401b007/pandas-2.2.3-cp311-cp311-win_amd64.whl", hash = "sha256:3fc6873a41186404dad67245896a6e440baacc92f5b716ccd1bc9ed2995ab2c5", size = 11617166 },
    { url = "https://files.pythonhosted.org/packages/17/a3/fb2734118db0af37ea7433f57f722c0a56687e14b14690edff0cdb4b7e58/pandas-2.2.3-cp312-cp312-macosx_10_9_x86_64.whl", hash = "sha256:b1d432e8d08679a40e2a6d8b2f9770a5c21793a6f9f47fdd52c5ce1948a5a8a9", size = 12529893 },
    { url = "https://files.pythonhosted.org/packages/e1/0c/ad295fd74bfac85358fd579e271cded3ac969de81f62dd0142c426b9da91/pandas-2.2.3-cp312-cp312-macosx_11_0_arm64.whl", hash = "sha256:a5a1595fe639f5988ba6a8e5bc9649af3baf26df3998a0abe56c02609392e0a4", size = 11363475 },
    { url = "https://files.pythonhosted.org/packages/c6/2a/4bba3f03f7d07207481fed47f5b35f556c7441acddc368ec43d6643c5777/pandas-2.2.3-cp312-cp312-manylinux2014_aarch64.manylinux_2_17_aarch64.whl", hash = "sha256:5de54125a92bb4d1c051c0659e6fcb75256bf799a732a87184e5ea503965bce3", size = 15188645 },
    { url = "https://files.pythonhosted.org/packages/38/f8/d8fddee9ed0d0c0f4a2132c1dfcf0e3e53265055da8df952a53e7eaf178c/pandas-2.2.3-cp312-cp312-manylinux_2_17_x86_64.manylinux2014_x86_64.whl", hash = "sha256:fffb8ae78d8af97f849404f21411c95062db1496aeb3e56f146f0355c9989319", size = 12739445 },
    { url = "https://files.pythonhosted.org/packages/20/e8/45a05d9c39d2cea61ab175dbe6a2de1d05b679e8de2011da4ee190d7e748/pandas-2.2.3-cp312-cp312-musllinux_1_2_aarch64.whl", hash = "sha256:6dfcb5ee8d4d50c06a51c2fffa6cff6272098ad6540aed1a76d15fb9318194d8", size = 16359235 },
    { url = "https://files.pythonhosted.org/packages/1d/99/617d07a6a5e429ff90c90da64d428516605a1ec7d7bea494235e1c3882de/pandas-2.2.3-cp312-cp312-musllinux_1_2_x86_64.whl", hash = "sha256:062309c1b9ea12a50e8ce661145c6aab431b1e99530d3cd60640e255778bd43a", size = 14056756 },
    { url = "https://files.pythonhosted.org/packages/29/d4/1244ab8edf173a10fd601f7e13b9566c1b525c4f365d6bee918e68381889/pandas-2.2.3-cp312-cp312-win_amd64.whl", hash = "sha256:59ef3764d0fe818125a5097d2ae867ca3fa64df032331b7e0917cf5d7bf66b13", size = 11504248 },
    { url = "https://files.pythonhosted.org/packages/64/22/3b8f4e0ed70644e85cfdcd57454686b9057c6c38d2f74fe4b8bc2527214a/pandas-2.2.3-cp313-cp313-macosx_10_13_x86_64.whl", hash = "sha256:f00d1345d84d8c86a63e476bb4955e46458b304b9575dcf71102b5c705320015", size = 12477643 },
    { url = "https://files.pythonhosted.org/packages/e4/93/b3f5d1838500e22c8d793625da672f3eec046b1a99257666c94446969282/pandas-2.2.3-cp313-cp313-macosx_11_0_arm64.whl", hash = "sha256:3508d914817e153ad359d7e069d752cdd736a247c322d932eb89e6bc84217f28", size = 11281573 },
    { url = "https://files.pythonhosted.org/packages/f5/94/6c79b07f0e5aab1dcfa35a75f4817f5c4f677931d4234afcd75f0e6a66ca/pandas-2.2.3-cp313-cp313-manylinux2014_aarch64.manylinux_2_17_aarch64.whl", hash = "sha256:22a9d949bfc9a502d320aa04e5d02feab689d61da4e7764b62c30b991c42c5f0", size = 15196085 },
    { url = "https://files.pythonhosted.org/packages/e8/31/aa8da88ca0eadbabd0a639788a6da13bb2ff6edbbb9f29aa786450a30a91/pandas-2.2.3-cp313-cp313-manylinux_2_17_x86_64.manylinux2014_x86_64.whl", hash = "sha256:f3a255b2c19987fbbe62a9dfd6cff7ff2aa9ccab3fc75218fd4b7530f01efa24", size = 12711809 },
    { url = "https://files.pythonhosted.org/packages/ee/7c/c6dbdb0cb2a4344cacfb8de1c5808ca885b2e4dcfde8008266608f9372af/pandas-2.2.3-cp313-cp313-musllinux_1_2_aarch64.whl", hash = "sha256:800250ecdadb6d9c78eae4990da62743b857b470883fa27f652db8bdde7f6659", size = 16356316 },
    { url = "https://files.pythonhosted.org/packages/57/b7/8b757e7d92023b832869fa8881a992696a0bfe2e26f72c9ae9f255988d42/pandas-2.2.3-cp313-cp313-musllinux_1_2_x86_64.whl", hash = "sha256:6374c452ff3ec675a8f46fd9ab25c4ad0ba590b71cf0656f8b6daa5202bca3fb", size = 14022055 },
    { url = "https://files.pythonhosted.org/packages/3b/bc/4b18e2b8c002572c5a441a64826252ce5da2aa738855747247a971988043/pandas-2.2.3-cp313-cp313-win_amd64.whl", hash = "sha256:61c5ad4043f791b61dd4752191d9f07f0ae412515d59ba8f005832a532f8736d", size = 11481175 },
    { url = "https://files.pythonhosted.org/packages/76/a3/a5d88146815e972d40d19247b2c162e88213ef51c7c25993942c39dbf41d/pandas-2.2.3-cp313-cp313t-macosx_10_13_x86_64.whl", hash = "sha256:3b71f27954685ee685317063bf13c7709a7ba74fc996b84fc6821c59b0f06468", size = 12615650 },
    { url = "https://files.pythonhosted.org/packages/9c/8c/f0fd18f6140ddafc0c24122c8a964e48294acc579d47def376fef12bcb4a/pandas-2.2.3-cp313-cp313t-macosx_11_0_arm64.whl", hash = "sha256:38cf8125c40dae9d5acc10fa66af8ea6fdf760b2714ee482ca691fc66e6fcb18", size = 11290177 },
    { url = "https://files.pythonhosted.org/packages/ed/f9/e995754eab9c0f14c6777401f7eece0943840b7a9fc932221c19d1abee9f/pandas-2.2.3-cp313-cp313t-manylinux2014_aarch64.manylinux_2_17_aarch64.whl", hash = "sha256:ba96630bc17c875161df3818780af30e43be9b166ce51c9a18c1feae342906c2", size = 14651526 },
    { url = "https://files.pythonhosted.org/packages/25/b0/98d6ae2e1abac4f35230aa756005e8654649d305df9a28b16b9ae4353bff/pandas-2.2.3-cp313-cp313t-manylinux_2_17_x86_64.manylinux2014_x86_64.whl", hash = "sha256:1db71525a1538b30142094edb9adc10be3f3e176748cd7acc2240c2f2e5aa3a4", size = 11871013 },
    { url = "https://files.pythonhosted.org/packages/cc/57/0f72a10f9db6a4628744c8e8f0df4e6e21de01212c7c981d31e50ffc8328/pandas-2.2.3-cp313-cp313t-musllinux_1_2_aarch64.whl", hash = "sha256:15c0e1e02e93116177d29ff83e8b1619c93ddc9c49083f237d4312337a61165d", size = 15711620 },
    { url = "https://files.pythonhosted.org/packages/ab/5f/b38085618b950b79d2d9164a711c52b10aefc0ae6833b96f626b7021b2ed/pandas-2.2.3-cp313-cp313t-musllinux_1_2_x86_64.whl", hash = "sha256:ad5b65698ab28ed8d7f18790a0dc58005c7629f227be9ecc1072aa74c0c1d43a", size = 13098436 },
]

[[package]]
name = "partd"
version = "1.4.2"
source = { registry = "https://pypi.org/simple" }
dependencies = [
    { name = "locket" },
    { name = "toolz" },
]
sdist = { url = "https://files.pythonhosted.org/packages/b2/3a/3f06f34820a31257ddcabdfafc2672c5816be79c7e353b02c1f318daa7d4/partd-1.4.2.tar.gz", hash = "sha256:d022c33afbdc8405c226621b015e8067888173d85f7f5ecebb3cafed9a20f02c", size = 21029 }
wheels = [
    { url = "https://files.pythonhosted.org/packages/71/e7/40fb618334dcdf7c5a316c0e7343c5cd82d3d866edc100d98e29bc945ecd/partd-1.4.2-py3-none-any.whl", hash = "sha256:978e4ac767ec4ba5b86c6eaa52e5a2a3bc748a2ca839e8cc798f1cc6ce6efb0f", size = 18905 },
]

[[package]]
name = "pdoc3"
version = "0.11.5"
source = { registry = "https://pypi.org/simple" }
dependencies = [
    { name = "mako" },
    { name = "markdown" },
]
sdist = { url = "https://files.pythonhosted.org/packages/8b/40/669cb485321fa41ee87e2e6e05280baf394fa06d3430bb3c260db860ef6a/pdoc3-0.11.5.tar.gz", hash = "sha256:fc40607e3f46860ba42c02d30075fe1a52c039b77ffa8e86c1cbc4a8078841b3", size = 99496 }
wheels = [
    { url = "https://files.pythonhosted.org/packages/70/24/a1294c6108c9a887bebed876479c62f616be4e832bf94811b12d1c369f63/pdoc3-0.11.5-py3-none-any.whl", hash = "sha256:b614436239716e1655e538f68a42c62a0bac566e70ddd86c58bc66d6a9ec90a0", size = 144100 },
]

[[package]]
name = "pillow"
version = "11.1.0"
source = { registry = "https://pypi.org/simple" }
sdist = { url = "https://files.pythonhosted.org/packages/f3/af/c097e544e7bd278333db77933e535098c259609c4eb3b85381109602fb5b/pillow-11.1.0.tar.gz", hash = "sha256:368da70808b36d73b4b390a8ffac11069f8a5c85f29eff1f1b01bcf3ef5b2a20", size = 46742715 }
wheels = [
    { url = "https://files.pythonhosted.org/packages/dd/d6/2000bfd8d5414fb70cbbe52c8332f2283ff30ed66a9cde42716c8ecbe22c/pillow-11.1.0-cp311-cp311-macosx_10_10_x86_64.whl", hash = "sha256:e06695e0326d05b06833b40b7ef477e475d0b1ba3a6d27da1bb48c23209bf457", size = 3229968 },
    { url = "https://files.pythonhosted.org/packages/d9/45/3fe487010dd9ce0a06adf9b8ff4f273cc0a44536e234b0fad3532a42c15b/pillow-11.1.0-cp311-cp311-macosx_11_0_arm64.whl", hash = "sha256:96f82000e12f23e4f29346e42702b6ed9a2f2fea34a740dd5ffffcc8c539eb35", size = 3101806 },
    { url = "https://files.pythonhosted.org/packages/e3/72/776b3629c47d9d5f1c160113158a7a7ad177688d3a1159cd3b62ded5a33a/pillow-11.1.0-cp311-cp311-manylinux_2_17_aarch64.manylinux2014_aarch64.whl", hash = "sha256:a3cd561ded2cf2bbae44d4605837221b987c216cff94f49dfeed63488bb228d2", size = 4322283 },
    { url = "https://files.pythonhosted.org/packages/e4/c2/e25199e7e4e71d64eeb869f5b72c7ddec70e0a87926398785ab944d92375/pillow-11.1.0-cp311-cp311-manylinux_2_17_x86_64.manylinux2014_x86_64.whl", hash = "sha256:f189805c8be5ca5add39e6f899e6ce2ed824e65fb45f3c28cb2841911da19070", size = 4402945 },
    { url = "https://files.pythonhosted.org/packages/c1/ed/51d6136c9d5911f78632b1b86c45241c712c5a80ed7fa7f9120a5dff1eba/pillow-11.1.0-cp311-cp311-manylinux_2_28_aarch64.whl", hash = "sha256:dd0052e9db3474df30433f83a71b9b23bd9e4ef1de13d92df21a52c0303b8ab6", size = 4361228 },
    { url = "https://files.pythonhosted.org/packages/48/a4/fbfe9d5581d7b111b28f1d8c2762dee92e9821bb209af9fa83c940e507a0/pillow-11.1.0-cp311-cp311-manylinux_2_28_x86_64.whl", hash = "sha256:837060a8599b8f5d402e97197d4924f05a2e0d68756998345c829c33186217b1", size = 4484021 },
    { url = "https://files.pythonhosted.org/packages/39/db/0b3c1a5018117f3c1d4df671fb8e47d08937f27519e8614bbe86153b65a5/pillow-11.1.0-cp311-cp311-musllinux_1_2_aarch64.whl", hash = "sha256:aa8dd43daa836b9a8128dbe7d923423e5ad86f50a7a14dc688194b7be5c0dea2", size = 4287449 },
    { url = "https://files.pythonhosted.org/packages/d9/58/bc128da7fea8c89fc85e09f773c4901e95b5936000e6f303222490c052f3/pillow-11.1.0-cp311-cp311-musllinux_1_2_x86_64.whl", hash = "sha256:0a2f91f8a8b367e7a57c6e91cd25af510168091fb89ec5146003e424e1558a96", size = 4419972 },
    { url = "https://files.pythonhosted.org/packages/5f/bb/58f34379bde9fe197f51841c5bbe8830c28bbb6d3801f16a83b8f2ad37df/pillow-11.1.0-cp311-cp311-win32.whl", hash = "sha256:c12fc111ef090845de2bb15009372175d76ac99969bdf31e2ce9b42e4b8cd88f", size = 2291201 },
    { url = "https://files.pythonhosted.org/packages/3a/c6/fce9255272bcf0c39e15abd2f8fd8429a954cf344469eaceb9d0d1366913/pillow-11.1.0-cp311-cp311-win_amd64.whl", hash = "sha256:fbd43429d0d7ed6533b25fc993861b8fd512c42d04514a0dd6337fb3ccf22761", size = 2625686 },
    { url = "https://files.pythonhosted.org/packages/c8/52/8ba066d569d932365509054859f74f2a9abee273edcef5cd75e4bc3e831e/pillow-11.1.0-cp311-cp311-win_arm64.whl", hash = "sha256:f7955ecf5609dee9442cbface754f2c6e541d9e6eda87fad7f7a989b0bdb9d71", size = 2375194 },
    { url = "https://files.pythonhosted.org/packages/95/20/9ce6ed62c91c073fcaa23d216e68289e19d95fb8188b9fb7a63d36771db8/pillow-11.1.0-cp312-cp312-macosx_10_13_x86_64.whl", hash = "sha256:2062ffb1d36544d42fcaa277b069c88b01bb7298f4efa06731a7fd6cc290b81a", size = 3226818 },
    { url = "https://files.pythonhosted.org/packages/b9/d8/f6004d98579a2596c098d1e30d10b248798cceff82d2b77aa914875bfea1/pillow-11.1.0-cp312-cp312-macosx_11_0_arm64.whl", hash = "sha256:a85b653980faad27e88b141348707ceeef8a1186f75ecc600c395dcac19f385b", size = 3101662 },
    { url = "https://files.pythonhosted.org/packages/08/d9/892e705f90051c7a2574d9f24579c9e100c828700d78a63239676f960b74/pillow-11.1.0-cp312-cp312-manylinux_2_17_aarch64.manylinux2014_aarch64.whl", hash = "sha256:9409c080586d1f683df3f184f20e36fb647f2e0bc3988094d4fd8c9f4eb1b3b3", size = 4329317 },
    { url = "https://files.pythonhosted.org/packages/8c/aa/7f29711f26680eab0bcd3ecdd6d23ed6bce180d82e3f6380fb7ae35fcf3b/pillow-11.1.0-cp312-cp312-manylinux_2_17_x86_64.manylinux2014_x86_64.whl", hash = "sha256:7fdadc077553621911f27ce206ffcbec7d3f8d7b50e0da39f10997e8e2bb7f6a", size = 4412999 },
    { url = "https://files.pythonhosted.org/packages/c8/c4/8f0fe3b9e0f7196f6d0bbb151f9fba323d72a41da068610c4c960b16632a/pillow-11.1.0-cp312-cp312-manylinux_2_28_aarch64.whl", hash = "sha256:93a18841d09bcdd774dcdc308e4537e1f867b3dec059c131fde0327899734aa1", size = 4368819 },
    { url = "https://files.pythonhosted.org/packages/38/0d/84200ed6a871ce386ddc82904bfadc0c6b28b0c0ec78176871a4679e40b3/pillow-11.1.0-cp312-cp312-manylinux_2_28_x86_64.whl", hash = "sha256:9aa9aeddeed452b2f616ff5507459e7bab436916ccb10961c4a382cd3e03f47f", size = 4496081 },
    { url = "https://files.pythonhosted.org/packages/84/9c/9bcd66f714d7e25b64118e3952d52841a4babc6d97b6d28e2261c52045d4/pillow-11.1.0-cp312-cp312-musllinux_1_2_aarch64.whl", hash = "sha256:3cdcdb0b896e981678eee140d882b70092dac83ac1cdf6b3a60e2216a73f2b91", size = 4296513 },
    { url = "https://files.pythonhosted.org/packages/db/61/ada2a226e22da011b45f7104c95ebda1b63dcbb0c378ad0f7c2a710f8fd2/pillow-11.1.0-cp312-cp312-musllinux_1_2_x86_64.whl", hash = "sha256:36ba10b9cb413e7c7dfa3e189aba252deee0602c86c309799da5a74009ac7a1c", size = 4431298 },
    { url = "https://files.pythonhosted.org/packages/e7/c4/fc6e86750523f367923522014b821c11ebc5ad402e659d8c9d09b3c9d70c/pillow-11.1.0-cp312-cp312-win32.whl", hash = "sha256:cfd5cd998c2e36a862d0e27b2df63237e67273f2fc78f47445b14e73a810e7e6", size = 2291630 },
    { url = "https://files.pythonhosted.org/packages/08/5c/2104299949b9d504baf3f4d35f73dbd14ef31bbd1ddc2c1b66a5b7dfda44/pillow-11.1.0-cp312-cp312-win_amd64.whl", hash = "sha256:a697cd8ba0383bba3d2d3ada02b34ed268cb548b369943cd349007730c92bddf", size = 2626369 },
    { url = "https://files.pythonhosted.org/packages/37/f3/9b18362206b244167c958984b57c7f70a0289bfb59a530dd8af5f699b910/pillow-11.1.0-cp312-cp312-win_arm64.whl", hash = "sha256:4dd43a78897793f60766563969442020e90eb7847463eca901e41ba186a7d4a5", size = 2375240 },
    { url = "https://files.pythonhosted.org/packages/b3/31/9ca79cafdce364fd5c980cd3416c20ce1bebd235b470d262f9d24d810184/pillow-11.1.0-cp313-cp313-macosx_10_13_x86_64.whl", hash = "sha256:ae98e14432d458fc3de11a77ccb3ae65ddce70f730e7c76140653048c71bfcbc", size = 3226640 },
    { url = "https://files.pythonhosted.org/packages/ac/0f/ff07ad45a1f172a497aa393b13a9d81a32e1477ef0e869d030e3c1532521/pillow-11.1.0-cp313-cp313-macosx_11_0_arm64.whl", hash = "sha256:cc1331b6d5a6e144aeb5e626f4375f5b7ae9934ba620c0ac6b3e43d5e683a0f0", size = 3101437 },
    { url = "https://files.pythonhosted.org/packages/08/2f/9906fca87a68d29ec4530be1f893149e0cb64a86d1f9f70a7cfcdfe8ae44/pillow-11.1.0-cp313-cp313-manylinux_2_17_aarch64.manylinux2014_aarch64.whl", hash = "sha256:758e9d4ef15d3560214cddbc97b8ef3ef86ce04d62ddac17ad39ba87e89bd3b1", size = 4326605 },
    { url = "https://files.pythonhosted.org/packages/b0/0f/f3547ee15b145bc5c8b336401b2d4c9d9da67da9dcb572d7c0d4103d2c69/pillow-11.1.0-cp313-cp313-manylinux_2_17_x86_64.manylinux2014_x86_64.whl", hash = "sha256:b523466b1a31d0dcef7c5be1f20b942919b62fd6e9a9be199d035509cbefc0ec", size = 4411173 },
    { url = "https://files.pythonhosted.org/packages/b1/df/bf8176aa5db515c5de584c5e00df9bab0713548fd780c82a86cba2c2fedb/pillow-11.1.0-cp313-cp313-manylinux_2_28_aarch64.whl", hash = "sha256:9044b5e4f7083f209c4e35aa5dd54b1dd5b112b108648f5c902ad586d4f945c5", size = 4369145 },
    { url = "https://files.pythonhosted.org/packages/de/7c/7433122d1cfadc740f577cb55526fdc39129a648ac65ce64db2eb7209277/pillow-11.1.0-cp313-cp313-manylinux_2_28_x86_64.whl", hash = "sha256:3764d53e09cdedd91bee65c2527815d315c6b90d7b8b79759cc48d7bf5d4f114", size = 4496340 },
    { url = "https://files.pythonhosted.org/packages/25/46/dd94b93ca6bd555588835f2504bd90c00d5438fe131cf01cfa0c5131a19d/pillow-11.1.0-cp313-cp313-musllinux_1_2_aarch64.whl", hash = "sha256:31eba6bbdd27dde97b0174ddf0297d7a9c3a507a8a1480e1e60ef914fe23d352", size = 4296906 },
    { url = "https://files.pythonhosted.org/packages/a8/28/2f9d32014dfc7753e586db9add35b8a41b7a3b46540e965cb6d6bc607bd2/pillow-11.1.0-cp313-cp313-musllinux_1_2_x86_64.whl", hash = "sha256:b5d658fbd9f0d6eea113aea286b21d3cd4d3fd978157cbf2447a6035916506d3", size = 4431759 },
    { url = "https://files.pythonhosted.org/packages/33/48/19c2cbe7403870fbe8b7737d19eb013f46299cdfe4501573367f6396c775/pillow-11.1.0-cp313-cp313-win32.whl", hash = "sha256:f86d3a7a9af5d826744fabf4afd15b9dfef44fe69a98541f666f66fbb8d3fef9", size = 2291657 },
    { url = "https://files.pythonhosted.org/packages/3b/ad/285c556747d34c399f332ba7c1a595ba245796ef3e22eae190f5364bb62b/pillow-11.1.0-cp313-cp313-win_amd64.whl", hash = "sha256:593c5fd6be85da83656b93ffcccc2312d2d149d251e98588b14fbc288fd8909c", size = 2626304 },
    { url = "https://files.pythonhosted.org/packages/e5/7b/ef35a71163bf36db06e9c8729608f78dedf032fc8313d19bd4be5c2588f3/pillow-11.1.0-cp313-cp313-win_arm64.whl", hash = "sha256:11633d58b6ee5733bde153a8dafd25e505ea3d32e261accd388827ee987baf65", size = 2375117 },
    { url = "https://files.pythonhosted.org/packages/79/30/77f54228401e84d6791354888549b45824ab0ffde659bafa67956303a09f/pillow-11.1.0-cp313-cp313t-macosx_10_13_x86_64.whl", hash = "sha256:70ca5ef3b3b1c4a0812b5c63c57c23b63e53bc38e758b37a951e5bc466449861", size = 3230060 },
    { url = "https://files.pythonhosted.org/packages/ce/b1/56723b74b07dd64c1010fee011951ea9c35a43d8020acd03111f14298225/pillow-11.1.0-cp313-cp313t-macosx_11_0_arm64.whl", hash = "sha256:8000376f139d4d38d6851eb149b321a52bb8893a88dae8ee7d95840431977081", size = 3106192 },
    { url = "https://files.pythonhosted.org/packages/e1/cd/7bf7180e08f80a4dcc6b4c3a0aa9e0b0ae57168562726a05dc8aa8fa66b0/pillow-11.1.0-cp313-cp313t-manylinux_2_17_x86_64.manylinux2014_x86_64.whl", hash = "sha256:9ee85f0696a17dd28fbcfceb59f9510aa71934b483d1f5601d1030c3c8304f3c", size = 4446805 },
    { url = "https://files.pythonhosted.org/packages/97/42/87c856ea30c8ed97e8efbe672b58c8304dee0573f8c7cab62ae9e31db6ae/pillow-11.1.0-cp313-cp313t-manylinux_2_28_x86_64.whl", hash = "sha256:dd0e081319328928531df7a0e63621caf67652c8464303fd102141b785ef9547", size = 4530623 },
    { url = "https://files.pythonhosted.org/packages/ff/41/026879e90c84a88e33fb00cc6bd915ac2743c67e87a18f80270dfe3c2041/pillow-11.1.0-cp313-cp313t-musllinux_1_2_x86_64.whl", hash = "sha256:e63e4e5081de46517099dc30abe418122f54531a6ae2ebc8680bcd7096860eab", size = 4465191 },
    { url = "https://files.pythonhosted.org/packages/e5/fb/a7960e838bc5df57a2ce23183bfd2290d97c33028b96bde332a9057834d3/pillow-11.1.0-cp313-cp313t-win32.whl", hash = "sha256:dda60aa465b861324e65a78c9f5cf0f4bc713e4309f83bc387be158b077963d9", size = 2295494 },
    { url = "https://files.pythonhosted.org/packages/d7/6c/6ec83ee2f6f0fda8d4cf89045c6be4b0373ebfc363ba8538f8c999f63fcd/pillow-11.1.0-cp313-cp313t-win_amd64.whl", hash = "sha256:ad5db5781c774ab9a9b2c4302bbf0c1014960a0a7be63278d13ae6fdf88126fe", size = 2631595 },
    { url = "https://files.pythonhosted.org/packages/cf/6c/41c21c6c8af92b9fea313aa47c75de49e2f9a467964ee33eb0135d47eb64/pillow-11.1.0-cp313-cp313t-win_arm64.whl", hash = "sha256:67cd427c68926108778a9005f2a04adbd5e67c442ed21d95389fe1d595458756", size = 2377651 },
]

[[package]]
name = "pims"
version = "0.7"
source = { registry = "https://pypi.org/simple" }
dependencies = [
    { name = "imageio" },
    { name = "numpy" },
    { name = "packaging" },
    { name = "slicerator" },
    { name = "tifffile" },
]
sdist = { url = "https://files.pythonhosted.org/packages/b8/02/5bf3639f5b77e9b183011c08541c5039ba3d04f5316c70312b48a8e003a9/pims-0.7.tar.gz", hash = "sha256:55907a4c301256086d2aa4e34a5361b9109f24e375c2071e1117b9491e82946b", size = 87779 }

[[package]]
name = "platformdirs"
version = "4.3.6"
source = { registry = "https://pypi.org/simple" }
sdist = { url = "https://files.pythonhosted.org/packages/13/fc/128cc9cb8f03208bdbf93d3aa862e16d376844a14f9a0ce5cf4507372de4/platformdirs-4.3.6.tar.gz", hash = "sha256:357fb2acbc885b0419afd3ce3ed34564c13c9b95c89360cd9563f73aa5e2b907", size = 21302 }
wheels = [
    { url = "https://files.pythonhosted.org/packages/3c/a6/bc1012356d8ece4d66dd75c4b9fc6c1f6650ddd5991e421177d9f8f671be/platformdirs-4.3.6-py3-none-any.whl", hash = "sha256:73e575e1408ab8103900836b97580d5307456908a03e92031bab39e4554cc3fb", size = 18439 },
]

[[package]]
name = "pluggy"
version = "1.5.0"
source = { registry = "https://pypi.org/simple" }
sdist = { url = "https://files.pythonhosted.org/packages/96/2d/02d4312c973c6050a18b314a5ad0b3210edb65a906f868e31c111dede4a6/pluggy-1.5.0.tar.gz", hash = "sha256:2cffa88e94fdc978c4c574f15f9e59b7f4201d439195c3715ca9e2486f1d0cf1", size = 67955 }
wheels = [
    { url = "https://files.pythonhosted.org/packages/88/5f/e351af9a41f866ac3f1fac4ca0613908d9a41741cfcf2228f4ad853b697d/pluggy-1.5.0-py3-none-any.whl", hash = "sha256:44e1ad92c8ca002de6377e165f3e0f1be63266ab4d554740532335b9d75ea669", size = 20556 },
]

[[package]]
name = "pre-commit"
version = "3.8.0"
source = { registry = "https://pypi.org/simple" }
dependencies = [
    { name = "cfgv" },
    { name = "identify" },
    { name = "nodeenv" },
    { name = "pyyaml" },
    { name = "virtualenv" },
]
sdist = { url = "https://files.pythonhosted.org/packages/64/10/97ee2fa54dff1e9da9badbc5e35d0bbaef0776271ea5907eccf64140f72f/pre_commit-3.8.0.tar.gz", hash = "sha256:8bb6494d4a20423842e198980c9ecf9f96607a07ea29549e180eef9ae80fe7af", size = 177815 }
wheels = [
    { url = "https://files.pythonhosted.org/packages/07/92/caae8c86e94681b42c246f0bca35c059a2f0529e5b92619f6aba4cf7e7b6/pre_commit-3.8.0-py2.py3-none-any.whl", hash = "sha256:9a90a53bf82fdd8778d58085faf8d83df56e40dfe18f45b19446e26bf1b3a63f", size = 204643 },
]

[[package]]
name = "prometheus-client"
version = "0.21.1"
source = { registry = "https://pypi.org/simple" }
sdist = { url = "https://files.pythonhosted.org/packages/62/14/7d0f567991f3a9af8d1cd4f619040c93b68f09a02b6d0b6ab1b2d1ded5fe/prometheus_client-0.21.1.tar.gz", hash = "sha256:252505a722ac04b0456be05c05f75f45d760c2911ffc45f2a06bcaed9f3ae3fb", size = 78551 }
wheels = [
    { url = "https://files.pythonhosted.org/packages/ff/c2/ab7d37426c179ceb9aeb109a85cda8948bb269b7561a0be870cc656eefe4/prometheus_client-0.21.1-py3-none-any.whl", hash = "sha256:594b45c410d6f4f8888940fe80b5cc2521b305a1fafe1c58609ef715a001f301", size = 54682 },
]

[[package]]
name = "propcache"
version = "0.2.1"
source = { registry = "https://pypi.org/simple" }
sdist = { url = "https://files.pythonhosted.org/packages/20/c8/2a13f78d82211490855b2fb303b6721348d0787fdd9a12ac46d99d3acde1/propcache-0.2.1.tar.gz", hash = "sha256:3f77ce728b19cb537714499928fe800c3dda29e8d9428778fc7c186da4c09a64", size = 41735 }
wheels = [
    { url = "https://files.pythonhosted.org/packages/bc/0f/2913b6791ebefb2b25b4efd4bb2299c985e09786b9f5b19184a88e5778dd/propcache-0.2.1-cp311-cp311-macosx_10_9_universal2.whl", hash = "sha256:1ffc3cca89bb438fb9c95c13fc874012f7b9466b89328c3c8b1aa93cdcfadd16", size = 79297 },
    { url = "https://files.pythonhosted.org/packages/cf/73/af2053aeccd40b05d6e19058419ac77674daecdd32478088b79375b9ab54/propcache-0.2.1-cp311-cp311-macosx_10_9_x86_64.whl", hash = "sha256:f174bbd484294ed9fdf09437f889f95807e5f229d5d93588d34e92106fbf6717", size = 45611 },
    { url = "https://files.pythonhosted.org/packages/3c/09/8386115ba7775ea3b9537730e8cf718d83bbf95bffe30757ccf37ec4e5da/propcache-0.2.1-cp311-cp311-macosx_11_0_arm64.whl", hash = "sha256:70693319e0b8fd35dd863e3e29513875eb15c51945bf32519ef52927ca883bc3", size = 45146 },
    { url = "https://files.pythonhosted.org/packages/03/7a/793aa12f0537b2e520bf09f4c6833706b63170a211ad042ca71cbf79d9cb/propcache-0.2.1-cp311-cp311-manylinux_2_17_aarch64.manylinux2014_aarch64.whl", hash = "sha256:b480c6a4e1138e1aa137c0079b9b6305ec6dcc1098a8ca5196283e8a49df95a9", size = 232136 },
    { url = "https://files.pythonhosted.org/packages/f1/38/b921b3168d72111769f648314100558c2ea1d52eb3d1ba7ea5c4aa6f9848/propcache-0.2.1-cp311-cp311-manylinux_2_17_ppc64le.manylinux2014_ppc64le.whl", hash = "sha256:d27b84d5880f6d8aa9ae3edb253c59d9f6642ffbb2c889b78b60361eed449787", size = 239706 },
    { url = "https://files.pythonhosted.org/packages/14/29/4636f500c69b5edea7786db3c34eb6166f3384b905665ce312a6e42c720c/propcache-0.2.1-cp311-cp311-manylinux_2_17_s390x.manylinux2014_s390x.whl", hash = "sha256:857112b22acd417c40fa4595db2fe28ab900c8c5fe4670c7989b1c0230955465", size = 238531 },
    { url = "https://files.pythonhosted.org/packages/85/14/01fe53580a8e1734ebb704a3482b7829a0ef4ea68d356141cf0994d9659b/propcache-0.2.1-cp311-cp311-manylinux_2_17_x86_64.manylinux2014_x86_64.whl", hash = "sha256:cf6c4150f8c0e32d241436526f3c3f9cbd34429492abddbada2ffcff506c51af", size = 231063 },
    { url = "https://files.pythonhosted.org/packages/33/5c/1d961299f3c3b8438301ccfbff0143b69afcc30c05fa28673cface692305/propcache-0.2.1-cp311-cp311-manylinux_2_5_i686.manylinux1_i686.manylinux_2_17_i686.manylinux2014_i686.whl", hash = "sha256:66d4cfda1d8ed687daa4bc0274fcfd5267873db9a5bc0418c2da19273040eeb7", size = 220134 },
    { url = "https://files.pythonhosted.org/packages/00/d0/ed735e76db279ba67a7d3b45ba4c654e7b02bc2f8050671ec365d8665e21/propcache-0.2.1-cp311-cp311-musllinux_1_2_aarch64.whl", hash = "sha256:c2f992c07c0fca81655066705beae35fc95a2fa7366467366db627d9f2ee097f", size = 220009 },
    { url = "https://files.pythonhosted.org/packages/75/90/ee8fab7304ad6533872fee982cfff5a53b63d095d78140827d93de22e2d4/propcache-0.2.1-cp311-cp311-musllinux_1_2_armv7l.whl", hash = "sha256:4a571d97dbe66ef38e472703067021b1467025ec85707d57e78711c085984e54", size = 212199 },
    { url = "https://files.pythonhosted.org/packages/eb/ec/977ffaf1664f82e90737275873461695d4c9407d52abc2f3c3e24716da13/propcache-0.2.1-cp311-cp311-musllinux_1_2_i686.whl", hash = "sha256:bb6178c241278d5fe853b3de743087be7f5f4c6f7d6d22a3b524d323eecec505", size = 214827 },
    { url = "https://files.pythonhosted.org/packages/57/48/031fb87ab6081764054821a71b71942161619549396224cbb242922525e8/propcache-0.2.1-cp311-cp311-musllinux_1_2_ppc64le.whl", hash = "sha256:ad1af54a62ffe39cf34db1aa6ed1a1873bd548f6401db39d8e7cd060b9211f82", size = 228009 },
    { url = "https://files.pythonhosted.org/packages/1a/06/ef1390f2524850838f2390421b23a8b298f6ce3396a7cc6d39dedd4047b0/propcache-0.2.1-cp311-cp311-musllinux_1_2_s390x.whl", hash = "sha256:e7048abd75fe40712005bcfc06bb44b9dfcd8e101dda2ecf2f5aa46115ad07ca", size = 231638 },
    { url = "https://files.pythonhosted.org/packages/38/2a/101e6386d5a93358395da1d41642b79c1ee0f3b12e31727932b069282b1d/propcache-0.2.1-cp311-cp311-musllinux_1_2_x86_64.whl", hash = "sha256:160291c60081f23ee43d44b08a7e5fb76681221a8e10b3139618c5a9a291b84e", size = 222788 },
    { url = "https://files.pythonhosted.org/packages/db/81/786f687951d0979007e05ad9346cd357e50e3d0b0f1a1d6074df334b1bbb/propcache-0.2.1-cp311-cp311-win32.whl", hash = "sha256:819ce3b883b7576ca28da3861c7e1a88afd08cc8c96908e08a3f4dd64a228034", size = 40170 },
    { url = "https://files.pythonhosted.org/packages/cf/59/7cc7037b295d5772eceb426358bb1b86e6cab4616d971bd74275395d100d/propcache-0.2.1-cp311-cp311-win_amd64.whl", hash = "sha256:edc9fc7051e3350643ad929df55c451899bb9ae6d24998a949d2e4c87fb596d3", size = 44404 },
    { url = "https://files.pythonhosted.org/packages/4c/28/1d205fe49be8b1b4df4c50024e62480a442b1a7b818e734308bb0d17e7fb/propcache-0.2.1-cp312-cp312-macosx_10_13_universal2.whl", hash = "sha256:081a430aa8d5e8876c6909b67bd2d937bfd531b0382d3fdedb82612c618bc41a", size = 79588 },
    { url = "https://files.pythonhosted.org/packages/21/ee/fc4d893f8d81cd4971affef2a6cb542b36617cd1d8ce56b406112cb80bf7/propcache-0.2.1-cp312-cp312-macosx_10_13_x86_64.whl", hash = "sha256:d2ccec9ac47cf4e04897619c0e0c1a48c54a71bdf045117d3a26f80d38ab1fb0", size = 45825 },
    { url = "https://files.pythonhosted.org/packages/4a/de/bbe712f94d088da1d237c35d735f675e494a816fd6f54e9db2f61ef4d03f/propcache-0.2.1-cp312-cp312-macosx_11_0_arm64.whl", hash = "sha256:14d86fe14b7e04fa306e0c43cdbeebe6b2c2156a0c9ce56b815faacc193e320d", size = 45357 },
    { url = "https://files.pythonhosted.org/packages/7f/14/7ae06a6cf2a2f1cb382586d5a99efe66b0b3d0c6f9ac2f759e6f7af9d7cf/propcache-0.2.1-cp312-cp312-manylinux_2_17_aarch64.manylinux2014_aarch64.whl", hash = "sha256:049324ee97bb67285b49632132db351b41e77833678432be52bdd0289c0e05e4", size = 241869 },
    { url = "https://files.pythonhosted.org/packages/cc/59/227a78be960b54a41124e639e2c39e8807ac0c751c735a900e21315f8c2b/propcache-0.2.1-cp312-cp312-manylinux_2_17_ppc64le.manylinux2014_ppc64le.whl", hash = "sha256:1cd9a1d071158de1cc1c71a26014dcdfa7dd3d5f4f88c298c7f90ad6f27bb46d", size = 247884 },
    { url = "https://files.pythonhosted.org/packages/84/58/f62b4ffaedf88dc1b17f04d57d8536601e4e030feb26617228ef930c3279/propcache-0.2.1-cp312-cp312-manylinux_2_17_s390x.manylinux2014_s390x.whl", hash = "sha256:98110aa363f1bb4c073e8dcfaefd3a5cea0f0834c2aab23dda657e4dab2f53b5", size = 248486 },
    { url = "https://files.pythonhosted.org/packages/1c/07/ebe102777a830bca91bbb93e3479cd34c2ca5d0361b83be9dbd93104865e/propcache-0.2.1-cp312-cp312-manylinux_2_17_x86_64.manylinux2014_x86_64.whl", hash = "sha256:647894f5ae99c4cf6bb82a1bb3a796f6e06af3caa3d32e26d2350d0e3e3faf24", size = 243649 },
    { url = "https://files.pythonhosted.org/packages/ed/bc/4f7aba7f08f520376c4bb6a20b9a981a581b7f2e385fa0ec9f789bb2d362/propcache-0.2.1-cp312-cp312-manylinux_2_5_i686.manylinux1_i686.manylinux_2_17_i686.manylinux2014_i686.whl", hash = "sha256:bfd3223c15bebe26518d58ccf9a39b93948d3dcb3e57a20480dfdd315356baff", size = 229103 },
    { url = "https://files.pythonhosted.org/packages/fe/d5/04ac9cd4e51a57a96f78795e03c5a0ddb8f23ec098b86f92de028d7f2a6b/propcache-0.2.1-cp312-cp312-musllinux_1_2_aarch64.whl", hash = "sha256:d71264a80f3fcf512eb4f18f59423fe82d6e346ee97b90625f283df56aee103f", size = 226607 },
    { url = "https://files.pythonhosted.org/packages/e3/f0/24060d959ea41d7a7cc7fdbf68b31852331aabda914a0c63bdb0e22e96d6/propcache-0.2.1-cp312-cp312-musllinux_1_2_armv7l.whl", hash = "sha256:e73091191e4280403bde6c9a52a6999d69cdfde498f1fdf629105247599b57ec", size = 221153 },
    { url = "https://files.pythonhosted.org/packages/77/a7/3ac76045a077b3e4de4859a0753010765e45749bdf53bd02bc4d372da1a0/propcache-0.2.1-cp312-cp312-musllinux_1_2_i686.whl", hash = "sha256:3935bfa5fede35fb202c4b569bb9c042f337ca4ff7bd540a0aa5e37131659348", size = 222151 },
    { url = "https://files.pythonhosted.org/packages/e7/af/5e29da6f80cebab3f5a4dcd2a3240e7f56f2c4abf51cbfcc99be34e17f0b/propcache-0.2.1-cp312-cp312-musllinux_1_2_ppc64le.whl", hash = "sha256:f508b0491767bb1f2b87fdfacaba5f7eddc2f867740ec69ece6d1946d29029a6", size = 233812 },
    { url = "https://files.pythonhosted.org/packages/8c/89/ebe3ad52642cc5509eaa453e9f4b94b374d81bae3265c59d5c2d98efa1b4/propcache-0.2.1-cp312-cp312-musllinux_1_2_s390x.whl", hash = "sha256:1672137af7c46662a1c2be1e8dc78cb6d224319aaa40271c9257d886be4363a6", size = 238829 },
    { url = "https://files.pythonhosted.org/packages/e9/2f/6b32f273fa02e978b7577159eae7471b3cfb88b48563b1c2578b2d7ca0bb/propcache-0.2.1-cp312-cp312-musllinux_1_2_x86_64.whl", hash = "sha256:b74c261802d3d2b85c9df2dfb2fa81b6f90deeef63c2db9f0e029a3cac50b518", size = 230704 },
    { url = "https://files.pythonhosted.org/packages/5c/2e/f40ae6ff5624a5f77edd7b8359b208b5455ea113f68309e2b00a2e1426b6/propcache-0.2.1-cp312-cp312-win32.whl", hash = "sha256:d09c333d36c1409d56a9d29b3a1b800a42c76a57a5a8907eacdbce3f18768246", size = 40050 },
    { url = "https://files.pythonhosted.org/packages/3b/77/a92c3ef994e47180862b9d7d11e37624fb1c00a16d61faf55115d970628b/propcache-0.2.1-cp312-cp312-win_amd64.whl", hash = "sha256:c214999039d4f2a5b2073ac506bba279945233da8c786e490d411dfc30f855c1", size = 44117 },
    { url = "https://files.pythonhosted.org/packages/0f/2a/329e0547cf2def8857157f9477669043e75524cc3e6251cef332b3ff256f/propcache-0.2.1-cp313-cp313-macosx_10_13_universal2.whl", hash = "sha256:aca405706e0b0a44cc6bfd41fbe89919a6a56999157f6de7e182a990c36e37bc", size = 77002 },
    { url = "https://files.pythonhosted.org/packages/12/2d/c4df5415e2382f840dc2ecbca0eeb2293024bc28e57a80392f2012b4708c/propcache-0.2.1-cp313-cp313-macosx_10_13_x86_64.whl", hash = "sha256:12d1083f001ace206fe34b6bdc2cb94be66d57a850866f0b908972f90996b3e9", size = 44639 },
    { url = "https://files.pythonhosted.org/packages/d0/5a/21aaa4ea2f326edaa4e240959ac8b8386ea31dedfdaa636a3544d9e7a408/propcache-0.2.1-cp313-cp313-macosx_11_0_arm64.whl", hash = "sha256:d93f3307ad32a27bda2e88ec81134b823c240aa3abb55821a8da553eed8d9439", size = 44049 },
    { url = "https://files.pythonhosted.org/packages/4e/3e/021b6cd86c0acc90d74784ccbb66808b0bd36067a1bf3e2deb0f3845f618/propcache-0.2.1-cp313-cp313-manylinux_2_17_aarch64.manylinux2014_aarch64.whl", hash = "sha256:ba278acf14471d36316159c94a802933d10b6a1e117b8554fe0d0d9b75c9d536", size = 224819 },
    { url = "https://files.pythonhosted.org/packages/3c/57/c2fdeed1b3b8918b1770a133ba5c43ad3d78e18285b0c06364861ef5cc38/propcache-0.2.1-cp313-cp313-manylinux_2_17_ppc64le.manylinux2014_ppc64le.whl", hash = "sha256:4e6281aedfca15301c41f74d7005e6e3f4ca143584ba696ac69df4f02f40d629", size = 229625 },
    { url = "https://files.pythonhosted.org/packages/9d/81/70d4ff57bf2877b5780b466471bebf5892f851a7e2ca0ae7ffd728220281/propcache-0.2.1-cp313-cp313-manylinux_2_17_s390x.manylinux2014_s390x.whl", hash = "sha256:5b750a8e5a1262434fb1517ddf64b5de58327f1adc3524a5e44c2ca43305eb0b", size = 232934 },
    { url = "https://files.pythonhosted.org/packages/3c/b9/bb51ea95d73b3fb4100cb95adbd4e1acaf2cbb1fd1083f5468eeb4a099a8/propcache-0.2.1-cp313-cp313-manylinux_2_17_x86_64.manylinux2014_x86_64.whl", hash = "sha256:bf72af5e0fb40e9babf594308911436c8efde3cb5e75b6f206c34ad18be5c052", size = 227361 },
    { url = "https://files.pythonhosted.org/packages/f1/20/3c6d696cd6fd70b29445960cc803b1851a1131e7a2e4ee261ee48e002bcd/propcache-0.2.1-cp313-cp313-manylinux_2_5_i686.manylinux1_i686.manylinux_2_17_i686.manylinux2014_i686.whl", hash = "sha256:b2d0a12018b04f4cb820781ec0dffb5f7c7c1d2a5cd22bff7fb055a2cb19ebce", size = 213904 },
    { url = "https://files.pythonhosted.org/packages/a1/cb/1593bfc5ac6d40c010fa823f128056d6bc25b667f5393781e37d62f12005/propcache-0.2.1-cp313-cp313-musllinux_1_2_aarch64.whl", hash = "sha256:e800776a79a5aabdb17dcc2346a7d66d0777e942e4cd251defeb084762ecd17d", size = 212632 },
    { url = "https://files.pythonhosted.org/packages/6d/5c/e95617e222be14a34c709442a0ec179f3207f8a2b900273720501a70ec5e/propcache-0.2.1-cp313-cp313-musllinux_1_2_armv7l.whl", hash = "sha256:4160d9283bd382fa6c0c2b5e017acc95bc183570cd70968b9202ad6d8fc48dce", size = 207897 },
    { url = "https://files.pythonhosted.org/packages/8e/3b/56c5ab3dc00f6375fbcdeefdede5adf9bee94f1fab04adc8db118f0f9e25/propcache-0.2.1-cp313-cp313-musllinux_1_2_i686.whl", hash = "sha256:30b43e74f1359353341a7adb783c8f1b1c676367b011709f466f42fda2045e95", size = 208118 },
    { url = "https://files.pythonhosted.org/packages/86/25/d7ef738323fbc6ebcbce33eb2a19c5e07a89a3df2fded206065bd5e868a9/propcache-0.2.1-cp313-cp313-musllinux_1_2_ppc64le.whl", hash = "sha256:58791550b27d5488b1bb52bc96328456095d96206a250d28d874fafe11b3dfaf", size = 217851 },
    { url = "https://files.pythonhosted.org/packages/b3/77/763e6cef1852cf1ba740590364ec50309b89d1c818e3256d3929eb92fabf/propcache-0.2.1-cp313-cp313-musllinux_1_2_s390x.whl", hash = "sha256:0f022d381747f0dfe27e99d928e31bc51a18b65bb9e481ae0af1380a6725dd1f", size = 222630 },
    { url = "https://files.pythonhosted.org/packages/4f/e9/0f86be33602089c701696fbed8d8c4c07b6ee9605c5b7536fd27ed540c5b/propcache-0.2.1-cp313-cp313-musllinux_1_2_x86_64.whl", hash = "sha256:297878dc9d0a334358f9b608b56d02e72899f3b8499fc6044133f0d319e2ec30", size = 216269 },
    { url = "https://files.pythonhosted.org/packages/cc/02/5ac83217d522394b6a2e81a2e888167e7ca629ef6569a3f09852d6dcb01a/propcache-0.2.1-cp313-cp313-win32.whl", hash = "sha256:ddfab44e4489bd79bda09d84c430677fc7f0a4939a73d2bba3073036f487a0a6", size = 39472 },
    { url = "https://files.pythonhosted.org/packages/f4/33/d6f5420252a36034bc8a3a01171bc55b4bff5df50d1c63d9caa50693662f/propcache-0.2.1-cp313-cp313-win_amd64.whl", hash = "sha256:556fc6c10989f19a179e4321e5d678db8eb2924131e64652a51fe83e4c3db0e1", size = 43363 },
    { url = "https://files.pythonhosted.org/packages/41/b6/c5319caea262f4821995dca2107483b94a3345d4607ad797c76cb9c36bcc/propcache-0.2.1-py3-none-any.whl", hash = "sha256:52277518d6aae65536e9cea52d4e7fd2f7a66f4aa2d30ed3f2fcea620ace3c54", size = 11818 },
]

[[package]]
name = "proto-plus"
version = "1.26.1"
source = { registry = "https://pypi.org/simple" }
dependencies = [
    { name = "protobuf" },
]
sdist = { url = "https://files.pythonhosted.org/packages/f4/ac/87285f15f7cce6d4a008f33f1757fb5a13611ea8914eb58c3d0d26243468/proto_plus-1.26.1.tar.gz", hash = "sha256:21a515a4c4c0088a773899e23c7bbade3d18f9c66c73edd4c7ee3816bc96a012", size = 56142 }
wheels = [
    { url = "https://files.pythonhosted.org/packages/4e/6d/280c4c2ce28b1593a19ad5239c8b826871fc6ec275c21afc8e1820108039/proto_plus-1.26.1-py3-none-any.whl", hash = "sha256:13285478c2dcf2abb829db158e1047e2f1e8d63a077d94263c2b88b043c75a66", size = 50163 },
]

[[package]]
name = "protobuf"
version = "3.20.3"
source = { registry = "https://pypi.org/simple" }
sdist = { url = "https://files.pythonhosted.org/packages/55/5b/e3d951e34f8356e5feecacd12a8e3b258a1da6d9a03ad1770f28925f29bc/protobuf-3.20.3.tar.gz", hash = "sha256:2e3427429c9cffebf259491be0af70189607f365c2f41c7c3764af6f337105f2", size = 216768 }
wheels = [
    { url = "https://files.pythonhosted.org/packages/8d/14/619e24a4c70df2901e1f4dbc50a6291eb63a759172558df326347dce1f0d/protobuf-3.20.3-py2.py3-none-any.whl", hash = "sha256:a7ca6d488aa8ff7f329d4c545b2dbad8ac31464f1d8b1c87ad1346717731e4db", size = 162128 },
]

[[package]]
name = "psutil"
version = "7.0.0"
source = { registry = "https://pypi.org/simple" }
sdist = { url = "https://files.pythonhosted.org/packages/2a/80/336820c1ad9286a4ded7e845b2eccfcb27851ab8ac6abece774a6ff4d3de/psutil-7.0.0.tar.gz", hash = "sha256:7be9c3eba38beccb6495ea33afd982a44074b78f28c434a1f51cc07fd315c456", size = 497003 }
wheels = [
    { url = "https://files.pythonhosted.org/packages/ed/e6/2d26234410f8b8abdbf891c9da62bee396583f713fb9f3325a4760875d22/psutil-7.0.0-cp36-abi3-macosx_10_9_x86_64.whl", hash = "sha256:101d71dc322e3cffd7cea0650b09b3d08b8e7c4109dd6809fe452dfd00e58b25", size = 238051 },
    { url = "https://files.pythonhosted.org/packages/04/8b/30f930733afe425e3cbfc0e1468a30a18942350c1a8816acfade80c005c4/psutil-7.0.0-cp36-abi3-macosx_11_0_arm64.whl", hash = "sha256:39db632f6bb862eeccf56660871433e111b6ea58f2caea825571951d4b6aa3da", size = 239535 },
    { url = "https://files.pythonhosted.org/packages/2a/ed/d362e84620dd22876b55389248e522338ed1bf134a5edd3b8231d7207f6d/psutil-7.0.0-cp36-abi3-manylinux_2_12_i686.manylinux2010_i686.manylinux_2_17_i686.manylinux2014_i686.whl", hash = "sha256:1fcee592b4c6f146991ca55919ea3d1f8926497a713ed7faaf8225e174581e91", size = 275004 },
    { url = "https://files.pythonhosted.org/packages/bf/b9/b0eb3f3cbcb734d930fdf839431606844a825b23eaf9a6ab371edac8162c/psutil-7.0.0-cp36-abi3-manylinux_2_12_x86_64.manylinux2010_x86_64.manylinux_2_17_x86_64.manylinux2014_x86_64.whl", hash = "sha256:4b1388a4f6875d7e2aff5c4ca1cc16c545ed41dd8bb596cefea80111db353a34", size = 277986 },
    { url = "https://files.pythonhosted.org/packages/eb/a2/709e0fe2f093556c17fbafda93ac032257242cabcc7ff3369e2cb76a97aa/psutil-7.0.0-cp36-abi3-manylinux_2_17_aarch64.manylinux2014_aarch64.whl", hash = "sha256:a5f098451abc2828f7dc6b58d44b532b22f2088f4999a937557b603ce72b1993", size = 279544 },
    { url = "https://files.pythonhosted.org/packages/50/e6/eecf58810b9d12e6427369784efe814a1eec0f492084ce8eb8f4d89d6d61/psutil-7.0.0-cp37-abi3-win32.whl", hash = "sha256:ba3fcef7523064a6c9da440fc4d6bd07da93ac726b5733c29027d7dc95b39d99", size = 241053 },
    { url = "https://files.pythonhosted.org/packages/50/1b/6921afe68c74868b4c9fa424dad3be35b095e16687989ebbb50ce4fceb7c/psutil-7.0.0-cp37-abi3-win_amd64.whl", hash = "sha256:4cf3d4eb1aa9b348dec30105c55cd9b7d4629285735a102beb4441e38db90553", size = 244885 },
]

[[package]]
name = "py-cpuinfo"
version = "9.0.0"
source = { registry = "https://pypi.org/simple" }
sdist = { url = "https://files.pythonhosted.org/packages/37/a8/d832f7293ebb21690860d2e01d8115e5ff6f2ae8bbdc953f0eb0fa4bd2c7/py-cpuinfo-9.0.0.tar.gz", hash = "sha256:3cdbbf3fac90dc6f118bfd64384f309edeadd902d7c8fb17f02ffa1fc3f49690", size = 104716 }
wheels = [
    { url = "https://files.pythonhosted.org/packages/e0/a9/023730ba63db1e494a271cb018dcd361bd2c917ba7004c3e49d5daf795a2/py_cpuinfo-9.0.0-py3-none-any.whl", hash = "sha256:859625bc251f64e21f077d099d4162689c762b5d6a4c3c97553d56241c9674d5", size = 22335 },
]

[[package]]
name = "py-spy"
version = "0.4.0"
source = { registry = "https://pypi.org/simple" }
sdist = { url = "https://files.pythonhosted.org/packages/7c/cd/9dacc04604dc4398ce5bed77ed59918ad0940f15165954d4aaa651cc640c/py_spy-0.4.0.tar.gz", hash = "sha256:806602ce7972782cc9c1e383f339bfc27bfb822d42485e6a3e0530ae5040e1f0", size = 253236 }
wheels = [
    { url = "https://files.pythonhosted.org/packages/6a/7e/02ca3ee68507db47afce769504060d71b4dc1455f0f9faa8d32fc7762221/py_spy-0.4.0-py2.py3-none-macosx_10_12_x86_64.macosx_11_0_arm64.macosx_10_12_universal2.whl", hash = "sha256:f2cf3f7130e7d780471faa5957441d3b4e0ec39a79b2c00f4c33d494f7728428", size = 3617847 },
    { url = "https://files.pythonhosted.org/packages/65/7c/d9e26cc4c8e91f96a3a65de04d2e2e4131fbcaf6830d10917d4fab9d6788/py_spy-0.4.0-py2.py3-none-macosx_11_0_arm64.whl", hash = "sha256:47cdda4c34d9b6cb01f3aaeceb2e88faf57da880207fe72ff6ff97e9bb6cc8a9", size = 1761955 },
    { url = "https://files.pythonhosted.org/packages/d2/e4/8fbfd219b7f282b80e6b2e74c9197850d2c51db8555705567bb65507b060/py_spy-0.4.0-py2.py3-none-manylinux_2_17_aarch64.manylinux2014_aarch64.whl", hash = "sha256:eee3d0bde85ca5cf4f01f012d461180ca76c24835a96f7b5c4ded64eb6a008ab", size = 2059471 },
    { url = "https://files.pythonhosted.org/packages/a7/1d/79a94a5ace810c13b730ce96765ca465c171b4952034f1be7402d8accbc1/py_spy-0.4.0-py2.py3-none-manylinux_2_17_armv7l.manylinux2014_armv7l.whl", hash = "sha256:c5f06ffce4c9c98b7fc9f5e67e5e7db591173f1351837633f3f23d9378b1d18a", size = 2067486 },
    { url = "https://files.pythonhosted.org/packages/6d/90/fbbb038f826a83ed15ebc4ae606815d6cad6c5c6399c86c7ab96f6c60817/py_spy-0.4.0-py2.py3-none-manylinux_2_5_i686.manylinux1_i686.whl", hash = "sha256:87573e64dbfdfc89ba2e0f5e2f525aa84e0299c7eb6454b47ea335fde583a7a0", size = 2141433 },
    { url = "https://files.pythonhosted.org/packages/c9/c1/5e012669ebb687e546dc99fcfc4861ebfcf3a337b7a41af945df23140bb5/py_spy-0.4.0-py2.py3-none-manylinux_2_5_x86_64.manylinux1_x86_64.whl", hash = "sha256:8bf2f3702cef367a489faa45177b41a6c31b2a3e5bd78c978d44e29340152f5a", size = 2732951 },
    { url = "https://files.pythonhosted.org/packages/74/8b/dd8490660019a6b0be28d9ffd2bf1db967604b19f3f2719c0e283a16ac7f/py_spy-0.4.0-py2.py3-none-win_amd64.whl", hash = "sha256:77d8f637ade38367d944874776f45b703b7ac5938b1f7be8891f3a5876ddbb96", size = 1810770 },
]

[[package]]
name = "py4j"
version = "0.10.9.9"
source = { registry = "https://pypi.org/simple" }
sdist = { url = "https://files.pythonhosted.org/packages/38/31/0b210511177070c8d5d3059556194352e5753602fa64b85b7ab81ec1a009/py4j-0.10.9.9.tar.gz", hash = "sha256:f694cad19efa5bd1dee4f3e5270eb406613c974394035e5bfc4ec1aba870b879", size = 761089 }
wheels = [
    { url = "https://files.pythonhosted.org/packages/bd/db/ea0203e495be491c85af87b66e37acfd3bf756fd985f87e46fc5e3bf022c/py4j-0.10.9.9-py2.py3-none-any.whl", hash = "sha256:c7c26e4158defb37b0bb124933163641a2ff6e3a3913f7811b0ddbe07ed61533", size = 203008 },
]

[[package]]
name = "pyarrow"
version = "17.0.0"
source = { registry = "https://pypi.org/simple" }
dependencies = [
    { name = "numpy" },
]
sdist = { url = "https://files.pythonhosted.org/packages/27/4e/ea6d43f324169f8aec0e57569443a38bab4b398d09769ca64f7b4d467de3/pyarrow-17.0.0.tar.gz", hash = "sha256:4beca9521ed2c0921c1023e68d097d0299b62c362639ea315572a58f3f50fd28", size = 1112479 }
wheels = [
    { url = "https://files.pythonhosted.org/packages/f9/46/ce89f87c2936f5bb9d879473b9663ce7a4b1f4359acc2f0eb39865eaa1af/pyarrow-17.0.0-cp311-cp311-macosx_10_15_x86_64.whl", hash = "sha256:1c8856e2ef09eb87ecf937104aacfa0708f22dfeb039c363ec99735190ffb977", size = 29028748 },
    { url = "https://files.pythonhosted.org/packages/8d/8e/ce2e9b2146de422f6638333c01903140e9ada244a2a477918a368306c64c/pyarrow-17.0.0-cp311-cp311-macosx_11_0_arm64.whl", hash = "sha256:2e19f569567efcbbd42084e87f948778eb371d308e137a0f97afe19bb860ccb3", size = 27190965 },
    { url = "https://files.pythonhosted.org/packages/3b/c8/5675719570eb1acd809481c6d64e2136ffb340bc387f4ca62dce79516cea/pyarrow-17.0.0-cp311-cp311-manylinux_2_17_aarch64.manylinux2014_aarch64.whl", hash = "sha256:6b244dc8e08a23b3e352899a006a26ae7b4d0da7bb636872fa8f5884e70acf15", size = 39269081 },
    { url = "https://files.pythonhosted.org/packages/5e/78/3931194f16ab681ebb87ad252e7b8d2c8b23dad49706cadc865dff4a1dd3/pyarrow-17.0.0-cp311-cp311-manylinux_2_17_x86_64.manylinux2014_x86_64.whl", hash = "sha256:0b72e87fe3e1db343995562f7fff8aee354b55ee83d13afba65400c178ab2597", size = 39864921 },
    { url = "https://files.pythonhosted.org/packages/d8/81/69b6606093363f55a2a574c018901c40952d4e902e670656d18213c71ad7/pyarrow-17.0.0-cp311-cp311-manylinux_2_28_aarch64.whl", hash = "sha256:dc5c31c37409dfbc5d014047817cb4ccd8c1ea25d19576acf1a001fe07f5b420", size = 38740798 },
    { url = "https://files.pythonhosted.org/packages/4c/21/9ca93b84b92ef927814cb7ba37f0774a484c849d58f0b692b16af8eebcfb/pyarrow-17.0.0-cp311-cp311-manylinux_2_28_x86_64.whl", hash = "sha256:e3343cb1e88bc2ea605986d4b94948716edc7a8d14afd4e2c097232f729758b4", size = 39871877 },
    { url = "https://files.pythonhosted.org/packages/30/d1/63a7c248432c71c7d3ee803e706590a0b81ce1a8d2b2ae49677774b813bb/pyarrow-17.0.0-cp311-cp311-win_amd64.whl", hash = "sha256:a27532c38f3de9eb3e90ecab63dfda948a8ca859a66e3a47f5f42d1e403c4d03", size = 25151089 },
    { url = "https://files.pythonhosted.org/packages/d4/62/ce6ac1275a432b4a27c55fe96c58147f111d8ba1ad800a112d31859fae2f/pyarrow-17.0.0-cp312-cp312-macosx_10_15_x86_64.whl", hash = "sha256:9b8a823cea605221e61f34859dcc03207e52e409ccf6354634143e23af7c8d22", size = 29019418 },
    { url = "https://files.pythonhosted.org/packages/8e/0a/dbd0c134e7a0c30bea439675cc120012337202e5fac7163ba839aa3691d2/pyarrow-17.0.0-cp312-cp312-macosx_11_0_arm64.whl", hash = "sha256:f1e70de6cb5790a50b01d2b686d54aaf73da01266850b05e3af2a1bc89e16053", size = 27152197 },
    { url = "https://files.pythonhosted.org/packages/cb/05/3f4a16498349db79090767620d6dc23c1ec0c658a668d61d76b87706c65d/pyarrow-17.0.0-cp312-cp312-manylinux_2_17_aarch64.manylinux2014_aarch64.whl", hash = "sha256:0071ce35788c6f9077ff9ecba4858108eebe2ea5a3f7cf2cf55ebc1dbc6ee24a", size = 39263026 },
    { url = "https://files.pythonhosted.org/packages/c2/0c/ea2107236740be8fa0e0d4a293a095c9f43546a2465bb7df34eee9126b09/pyarrow-17.0.0-cp312-cp312-manylinux_2_17_x86_64.manylinux2014_x86_64.whl", hash = "sha256:757074882f844411fcca735e39aae74248a1531367a7c80799b4266390ae51cc", size = 39880798 },
    { url = "https://files.pythonhosted.org/packages/f6/b0/b9164a8bc495083c10c281cc65064553ec87b7537d6f742a89d5953a2a3e/pyarrow-17.0.0-cp312-cp312-manylinux_2_28_aarch64.whl", hash = "sha256:9ba11c4f16976e89146781a83833df7f82077cdab7dc6232c897789343f7891a", size = 38715172 },
    { url = "https://files.pythonhosted.org/packages/f1/c4/9625418a1413005e486c006e56675334929fad864347c5ae7c1b2e7fe639/pyarrow-17.0.0-cp312-cp312-manylinux_2_28_x86_64.whl", hash = "sha256:b0c6ac301093b42d34410b187bba560b17c0330f64907bfa4f7f7f2444b0cf9b", size = 39874508 },
    { url = "https://files.pythonhosted.org/packages/ae/49/baafe2a964f663413be3bd1cf5c45ed98c5e42e804e2328e18f4570027c1/pyarrow-17.0.0-cp312-cp312-win_amd64.whl", hash = "sha256:392bc9feabc647338e6c89267635e111d71edad5fcffba204425a7c8d13610d7", size = 25099235 },
]

[[package]]
name = "pyasn1"
version = "0.6.1"
source = { registry = "https://pypi.org/simple" }
sdist = { url = "https://files.pythonhosted.org/packages/ba/e9/01f1a64245b89f039897cb0130016d79f77d52669aae6ee7b159a6c4c018/pyasn1-0.6.1.tar.gz", hash = "sha256:6f580d2bdd84365380830acf45550f2511469f673cb4a5ae3857a3170128b034", size = 145322 }
wheels = [
    { url = "https://files.pythonhosted.org/packages/c8/f1/d6a797abb14f6283c0ddff96bbdd46937f64122b8c925cab503dd37f8214/pyasn1-0.6.1-py3-none-any.whl", hash = "sha256:0d632f46f2ba09143da3a8afe9e33fb6f92fa2320ab7e886e2d0f7672af84629", size = 83135 },
]

[[package]]
name = "pyasn1-modules"
version = "0.4.2"
source = { registry = "https://pypi.org/simple" }
dependencies = [
    { name = "pyasn1" },
]
sdist = { url = "https://files.pythonhosted.org/packages/e9/e6/78ebbb10a8c8e4b61a59249394a4a594c1a7af95593dc933a349c8d00964/pyasn1_modules-0.4.2.tar.gz", hash = "sha256:677091de870a80aae844b1ca6134f54652fa2c8c5a52aa396440ac3106e941e6", size = 307892 }
wheels = [
    { url = "https://files.pythonhosted.org/packages/47/8d/d529b5d697919ba8c11ad626e835d4039be708a35b0d22de83a269a6682c/pyasn1_modules-0.4.2-py3-none-any.whl", hash = "sha256:29253a9207ce32b64c3ac6600edc75368f98473906e8fd1043bd6b5b1de2c14a", size = 181259 },
]

[[package]]
name = "pydantic"
version = "2.11.1"
source = { registry = "https://pypi.org/simple" }
dependencies = [
    { name = "annotated-types" },
    { name = "pydantic-core" },
    { name = "typing-extensions" },
    { name = "typing-inspection" },
]
sdist = { url = "https://files.pythonhosted.org/packages/93/a3/698b87a4d4d303d7c5f62ea5fbf7a79cab236ccfbd0a17847b7f77f8163e/pydantic-2.11.1.tar.gz", hash = "sha256:442557d2910e75c991c39f4b4ab18963d57b9b55122c8b2a9cd176d8c29ce968", size = 782817 }
wheels = [
    { url = "https://files.pythonhosted.org/packages/cc/12/f9221a949f2419e2e23847303c002476c26fbcfd62dc7f3d25d0bec5ca99/pydantic-2.11.1-py3-none-any.whl", hash = "sha256:5b6c415eee9f8123a14d859be0c84363fec6b1feb6b688d6435801230b56e0b8", size = 442648 },
]

[[package]]
name = "pydantic-core"
version = "2.33.0"
source = { registry = "https://pypi.org/simple" }
dependencies = [
    { name = "typing-extensions" },
]
sdist = { url = "https://files.pythonhosted.org/packages/b9/05/91ce14dfd5a3a99555fce436318cc0fd1f08c4daa32b3248ad63669ea8b4/pydantic_core-2.33.0.tar.gz", hash = "sha256:40eb8af662ba409c3cbf4a8150ad32ae73514cd7cb1f1a2113af39763dd616b3", size = 434080 }
wheels = [
    { url = "https://files.pythonhosted.org/packages/f0/93/9e97af2619b4026596487a79133e425c7d3c374f0a7f100f3d76bcdf9c83/pydantic_core-2.33.0-cp311-cp311-macosx_10_12_x86_64.whl", hash = "sha256:a608a75846804271cf9c83e40bbb4dab2ac614d33c6fd5b0c6187f53f5c593ef", size = 2042784 },
    { url = "https://files.pythonhosted.org/packages/42/b4/0bba8412fd242729feeb80e7152e24f0e1a1c19f4121ca3d4a307f4e6222/pydantic_core-2.33.0-cp311-cp311-macosx_11_0_arm64.whl", hash = "sha256:e1c69aa459f5609dec2fa0652d495353accf3eda5bdb18782bc5a2ae45c9273a", size = 1858179 },
    { url = "https://files.pythonhosted.org/packages/69/1f/c1c40305d929bd08af863df64b0a26203b70b352a1962d86f3bcd52950fe/pydantic_core-2.33.0-cp311-cp311-manylinux_2_17_aarch64.manylinux2014_aarch64.whl", hash = "sha256:b9ec80eb5a5f45a2211793f1c4aeddff0c3761d1c70d684965c1807e923a588b", size = 1909396 },
    { url = "https://files.pythonhosted.org/packages/0f/99/d2e727375c329c1e652b5d450fbb9d56e8c3933a397e4bd46e67c68c2cd5/pydantic_core-2.33.0-cp311-cp311-manylinux_2_17_armv7l.manylinux2014_armv7l.whl", hash = "sha256:e925819a98318d17251776bd3d6aa9f3ff77b965762155bdad15d1a9265c4cfd", size = 1998264 },
    { url = "https://files.pythonhosted.org/packages/9c/2e/3119a33931278d96ecc2e9e1b9d50c240636cfeb0c49951746ae34e4de74/pydantic_core-2.33.0-cp311-cp311-manylinux_2_17_ppc64le.manylinux2014_ppc64le.whl", hash = "sha256:5bf68bb859799e9cec3d9dd8323c40c00a254aabb56fe08f907e437005932f2b", size = 2140588 },
    { url = "https://files.pythonhosted.org/packages/35/bd/9267bd1ba55f17c80ef6cb7e07b3890b4acbe8eb6014f3102092d53d9300/pydantic_core-2.33.0-cp311-cp311-manylinux_2_17_s390x.manylinux2014_s390x.whl", hash = "sha256:1b2ea72dea0825949a045fa4071f6d5b3d7620d2a208335207793cf29c5a182d", size = 2746296 },
    { url = "https://files.pythonhosted.org/packages/6f/ed/ef37de6478a412ee627cbebd73e7b72a680f45bfacce9ff1199de6e17e88/pydantic_core-2.33.0-cp311-cp311-manylinux_2_17_x86_64.manylinux2014_x86_64.whl", hash = "sha256:1583539533160186ac546b49f5cde9ffc928062c96920f58bd95de32ffd7bffd", size = 2005555 },
    { url = "https://files.pythonhosted.org/packages/dd/84/72c8d1439585d8ee7bc35eb8f88a04a4d302ee4018871f1f85ae1b0c6625/pydantic_core-2.33.0-cp311-cp311-manylinux_2_5_i686.manylinux1_i686.whl", hash = "sha256:23c3e77bf8a7317612e5c26a3b084c7edeb9552d645742a54a5867635b4f2453", size = 2124452 },
    { url = "https://files.pythonhosted.org/packages/a7/8f/cb13de30c6a3e303423751a529a3d1271c2effee4b98cf3e397a66ae8498/pydantic_core-2.33.0-cp311-cp311-musllinux_1_1_aarch64.whl", hash = "sha256:a7a7f2a3f628d2f7ef11cb6188bcf0b9e1558151d511b974dfea10a49afe192b", size = 2087001 },
    { url = "https://files.pythonhosted.org/packages/83/d0/e93dc8884bf288a63fedeb8040ac8f29cb71ca52e755f48e5170bb63e55b/pydantic_core-2.33.0-cp311-cp311-musllinux_1_1_armv7l.whl", hash = "sha256:f1fb026c575e16f673c61c7b86144517705865173f3d0907040ac30c4f9f5915", size = 2261663 },
    { url = "https://files.pythonhosted.org/packages/4c/ba/4b7739c95efa0b542ee45fd872c8f6b1884ab808cf04ce7ac6621b6df76e/pydantic_core-2.33.0-cp311-cp311-musllinux_1_1_x86_64.whl", hash = "sha256:635702b2fed997e0ac256b2cfbdb4dd0bf7c56b5d8fba8ef03489c03b3eb40e2", size = 2257786 },
    { url = "https://files.pythonhosted.org/packages/cc/98/73cbca1d2360c27752cfa2fcdcf14d96230e92d7d48ecd50499865c56bf7/pydantic_core-2.33.0-cp311-cp311-win32.whl", hash = "sha256:07b4ced28fccae3f00626eaa0c4001aa9ec140a29501770a88dbbb0966019a86", size = 1925697 },
    { url = "https://files.pythonhosted.org/packages/9a/26/d85a40edeca5d8830ffc33667d6fef329fd0f4bc0c5181b8b0e206cfe488/pydantic_core-2.33.0-cp311-cp311-win_amd64.whl", hash = "sha256:4927564be53239a87770a5f86bdc272b8d1fbb87ab7783ad70255b4ab01aa25b", size = 1949859 },
    { url = "https://files.pythonhosted.org/packages/7e/0b/5a381605f0b9870465b805f2c86c06b0a7c191668ebe4117777306c2c1e5/pydantic_core-2.33.0-cp311-cp311-win_arm64.whl", hash = "sha256:69297418ad644d521ea3e1aa2e14a2a422726167e9ad22b89e8f1130d68e1e9a", size = 1907978 },
    { url = "https://files.pythonhosted.org/packages/a9/c4/c9381323cbdc1bb26d352bc184422ce77c4bc2f2312b782761093a59fafc/pydantic_core-2.33.0-cp312-cp312-macosx_10_12_x86_64.whl", hash = "sha256:6c32a40712e3662bebe524abe8abb757f2fa2000028d64cc5a1006016c06af43", size = 2025127 },
    { url = "https://files.pythonhosted.org/packages/6f/bd/af35278080716ecab8f57e84515c7dc535ed95d1c7f52c1c6f7b313a9dab/pydantic_core-2.33.0-cp312-cp312-macosx_11_0_arm64.whl", hash = "sha256:8ec86b5baa36f0a0bfb37db86c7d52652f8e8aa076ab745ef7725784183c3fdd", size = 1851687 },
    { url = "https://files.pythonhosted.org/packages/12/e4/a01461225809c3533c23bd1916b1e8c2e21727f0fea60ab1acbffc4e2fca/pydantic_core-2.33.0-cp312-cp312-manylinux_2_17_aarch64.manylinux2014_aarch64.whl", hash = "sha256:4deac83a8cc1d09e40683be0bc6d1fa4cde8df0a9bf0cda5693f9b0569ac01b6", size = 1892232 },
    { url = "https://files.pythonhosted.org/packages/51/17/3d53d62a328fb0a49911c2962036b9e7a4f781b7d15e9093c26299e5f76d/pydantic_core-2.33.0-cp312-cp312-manylinux_2_17_armv7l.manylinux2014_armv7l.whl", hash = "sha256:175ab598fb457a9aee63206a1993874badf3ed9a456e0654273e56f00747bbd6", size = 1977896 },
    { url = "https://files.pythonhosted.org/packages/30/98/01f9d86e02ec4a38f4b02086acf067f2c776b845d43f901bd1ee1c21bc4b/pydantic_core-2.33.0-cp312-cp312-manylinux_2_17_ppc64le.manylinux2014_ppc64le.whl", hash = "sha256:5f36afd0d56a6c42cf4e8465b6441cf546ed69d3a4ec92724cc9c8c61bd6ecf4", size = 2127717 },
    { url = "https://files.pythonhosted.org/packages/3c/43/6f381575c61b7c58b0fd0b92134c5a1897deea4cdfc3d47567b3ff460a4e/pydantic_core-2.33.0-cp312-cp312-manylinux_2_17_s390x.manylinux2014_s390x.whl", hash = "sha256:0a98257451164666afafc7cbf5fb00d613e33f7e7ebb322fbcd99345695a9a61", size = 2680287 },
    { url = "https://files.pythonhosted.org/packages/01/42/c0d10d1451d161a9a0da9bbef023b8005aa26e9993a8cc24dc9e3aa96c93/pydantic_core-2.33.0-cp312-cp312-manylinux_2_17_x86_64.manylinux2014_x86_64.whl", hash = "sha256:ecc6d02d69b54a2eb83ebcc6f29df04957f734bcf309d346b4f83354d8376862", size = 2008276 },
    { url = "https://files.pythonhosted.org/packages/20/ca/e08df9dba546905c70bae44ced9f3bea25432e34448d95618d41968f40b7/pydantic_core-2.33.0-cp312-cp312-manylinux_2_5_i686.manylinux1_i686.whl", hash = "sha256:1a69b7596c6603afd049ce7f3835bcf57dd3892fc7279f0ddf987bebed8caa5a", size = 2115305 },
    { url = "https://files.pythonhosted.org/packages/03/1f/9b01d990730a98833113581a78e595fd40ed4c20f9693f5a658fb5f91eff/pydantic_core-2.33.0-cp312-cp312-musllinux_1_1_aarch64.whl", hash = "sha256:ea30239c148b6ef41364c6f51d103c2988965b643d62e10b233b5efdca8c0099", size = 2068999 },
    { url = "https://files.pythonhosted.org/packages/20/18/fe752476a709191148e8b1e1139147841ea5d2b22adcde6ee6abb6c8e7cf/pydantic_core-2.33.0-cp312-cp312-musllinux_1_1_armv7l.whl", hash = "sha256:abfa44cf2f7f7d7a199be6c6ec141c9024063205545aa09304349781b9a125e6", size = 2241488 },
    { url = "https://files.pythonhosted.org/packages/81/22/14738ad0a0bf484b928c9e52004f5e0b81dd8dabbdf23b843717b37a71d1/pydantic_core-2.33.0-cp312-cp312-musllinux_1_1_x86_64.whl", hash = "sha256:20d4275f3c4659d92048c70797e5fdc396c6e4446caf517ba5cad2db60cd39d3", size = 2248430 },
    { url = "https://files.pythonhosted.org/packages/e8/27/be7571e215ac8d321712f2433c445b03dbcd645366a18f67b334df8912bc/pydantic_core-2.33.0-cp312-cp312-win32.whl", hash = "sha256:918f2013d7eadea1d88d1a35fd4a1e16aaf90343eb446f91cb091ce7f9b431a2", size = 1908353 },
    { url = "https://files.pythonhosted.org/packages/be/3a/be78f28732f93128bd0e3944bdd4b3970b389a1fbd44907c97291c8dcdec/pydantic_core-2.33.0-cp312-cp312-win_amd64.whl", hash = "sha256:aec79acc183865bad120b0190afac467c20b15289050648b876b07777e67ea48", size = 1955956 },
    { url = "https://files.pythonhosted.org/packages/21/26/b8911ac74faa994694b76ee6a22875cc7a4abea3c381fdba4edc6c6bef84/pydantic_core-2.33.0-cp312-cp312-win_arm64.whl", hash = "sha256:5461934e895968655225dfa8b3be79e7e927e95d4bd6c2d40edd2fa7052e71b6", size = 1903259 },
    { url = "https://files.pythonhosted.org/packages/79/20/de2ad03ce8f5b3accf2196ea9b44f31b0cd16ac6e8cfc6b21976ed45ec35/pydantic_core-2.33.0-cp313-cp313-macosx_10_12_x86_64.whl", hash = "sha256:f00e8b59e1fc8f09d05594aa7d2b726f1b277ca6155fc84c0396db1b373c4555", size = 2032214 },
    { url = "https://files.pythonhosted.org/packages/f9/af/6817dfda9aac4958d8b516cbb94af507eb171c997ea66453d4d162ae8948/pydantic_core-2.33.0-cp313-cp313-macosx_11_0_arm64.whl", hash = "sha256:1a73be93ecef45786d7d95b0c5e9b294faf35629d03d5b145b09b81258c7cd6d", size = 1852338 },
    { url = "https://files.pythonhosted.org/packages/44/f3/49193a312d9c49314f2b953fb55740b7c530710977cabe7183b8ef111b7f/pydantic_core-2.33.0-cp313-cp313-manylinux_2_17_aarch64.manylinux2014_aarch64.whl", hash = "sha256:ff48a55be9da6930254565ff5238d71d5e9cd8c5487a191cb85df3bdb8c77365", size = 1896913 },
    { url = "https://files.pythonhosted.org/packages/06/e0/c746677825b2e29a2fa02122a8991c83cdd5b4c5f638f0664d4e35edd4b2/pydantic_core-2.33.0-cp313-cp313-manylinux_2_17_armv7l.manylinux2014_armv7l.whl", hash = "sha256:26a4ea04195638dcd8c53dadb545d70badba51735b1594810e9768c2c0b4a5da", size = 1986046 },
    { url = "https://files.pythonhosted.org/packages/11/ec/44914e7ff78cef16afb5e5273d480c136725acd73d894affdbe2a1bbaad5/pydantic_core-2.33.0-cp313-cp313-manylinux_2_17_ppc64le.manylinux2014_ppc64le.whl", hash = "sha256:41d698dcbe12b60661f0632b543dbb119e6ba088103b364ff65e951610cb7ce0", size = 2128097 },
    { url = "https://files.pythonhosted.org/packages/fe/f5/c6247d424d01f605ed2e3802f338691cae17137cee6484dce9f1ac0b872b/pydantic_core-2.33.0-cp313-cp313-manylinux_2_17_s390x.manylinux2014_s390x.whl", hash = "sha256:ae62032ef513fe6281ef0009e30838a01057b832dc265da32c10469622613885", size = 2681062 },
    { url = "https://files.pythonhosted.org/packages/f0/85/114a2113b126fdd7cf9a9443b1b1fe1b572e5bd259d50ba9d5d3e1927fa9/pydantic_core-2.33.0-cp313-cp313-manylinux_2_17_x86_64.manylinux2014_x86_64.whl", hash = "sha256:f225f3a3995dbbc26affc191d0443c6c4aa71b83358fd4c2b7d63e2f6f0336f9", size = 2007487 },
    { url = "https://files.pythonhosted.org/packages/e6/40/3c05ed28d225c7a9acd2b34c5c8010c279683a870219b97e9f164a5a8af0/pydantic_core-2.33.0-cp313-cp313-manylinux_2_5_i686.manylinux1_i686.whl", hash = "sha256:5bdd36b362f419c78d09630cbaebc64913f66f62bda6d42d5fbb08da8cc4f181", size = 2121382 },
    { url = "https://files.pythonhosted.org/packages/8a/22/e70c086f41eebd323e6baa92cc906c3f38ddce7486007eb2bdb3b11c8f64/pydantic_core-2.33.0-cp313-cp313-musllinux_1_1_aarch64.whl", hash = "sha256:2a0147c0bef783fd9abc9f016d66edb6cac466dc54a17ec5f5ada08ff65caf5d", size = 2072473 },
    { url = "https://files.pythonhosted.org/packages/3e/84/d1614dedd8fe5114f6a0e348bcd1535f97d76c038d6102f271433cd1361d/pydantic_core-2.33.0-cp313-cp313-musllinux_1_1_armv7l.whl", hash = "sha256:c860773a0f205926172c6644c394e02c25421dc9a456deff16f64c0e299487d3", size = 2249468 },
    { url = "https://files.pythonhosted.org/packages/b0/c0/787061eef44135e00fddb4b56b387a06c303bfd3884a6df9bea5cb730230/pydantic_core-2.33.0-cp313-cp313-musllinux_1_1_x86_64.whl", hash = "sha256:138d31e3f90087f42aa6286fb640f3c7a8eb7bdae829418265e7e7474bd2574b", size = 2254716 },
    { url = "https://files.pythonhosted.org/packages/ae/e2/27262eb04963201e89f9c280f1e10c493a7a37bc877e023f31aa72d2f911/pydantic_core-2.33.0-cp313-cp313-win32.whl", hash = "sha256:d20cbb9d3e95114325780f3cfe990f3ecae24de7a2d75f978783878cce2ad585", size = 1916450 },
    { url = "https://files.pythonhosted.org/packages/13/8d/25ff96f1e89b19e0b70b3cd607c9ea7ca27e1dcb810a9cd4255ed6abf869/pydantic_core-2.33.0-cp313-cp313-win_amd64.whl", hash = "sha256:ca1103d70306489e3d006b0f79db8ca5dd3c977f6f13b2c59ff745249431a606", size = 1956092 },
    { url = "https://files.pythonhosted.org/packages/1b/64/66a2efeff657b04323ffcd7b898cb0354d36dae3a561049e092134a83e9c/pydantic_core-2.33.0-cp313-cp313-win_arm64.whl", hash = "sha256:6291797cad239285275558e0a27872da735b05c75d5237bbade8736f80e4c225", size = 1908367 },
    { url = "https://files.pythonhosted.org/packages/52/54/295e38769133363d7ec4a5863a4d579f331728c71a6644ff1024ee529315/pydantic_core-2.33.0-cp313-cp313t-macosx_11_0_arm64.whl", hash = "sha256:7b79af799630af263eca9ec87db519426d8c9b3be35016eddad1832bac812d87", size = 1813331 },
    { url = "https://files.pythonhosted.org/packages/4c/9c/0c8ea02db8d682aa1ef48938abae833c1d69bdfa6e5ec13b21734b01ae70/pydantic_core-2.33.0-cp313-cp313t-manylinux_2_17_x86_64.manylinux2014_x86_64.whl", hash = "sha256:eabf946a4739b5237f4f56d77fa6668263bc466d06a8036c055587c130a46f7b", size = 1986653 },
    { url = "https://files.pythonhosted.org/packages/8e/4f/3fb47d6cbc08c7e00f92300e64ba655428c05c56b8ab6723bd290bae6458/pydantic_core-2.33.0-cp313-cp313t-win_amd64.whl", hash = "sha256:8a1d581e8cdbb857b0e0e81df98603376c1a5c34dc5e54039dcc00f043df81e7", size = 1931234 },
    { url = "https://files.pythonhosted.org/packages/2b/b2/553e42762e7b08771fca41c0230c1ac276f9e79e78f57628e1b7d328551d/pydantic_core-2.33.0-pp311-pypy311_pp73-macosx_10_12_x86_64.whl", hash = "sha256:5d8dc9f63a26f7259b57f46a7aab5af86b2ad6fbe48487500bb1f4b27e051e4c", size = 2041207 },
    { url = "https://files.pythonhosted.org/packages/85/81/a91a57bbf3efe53525ab75f65944b8950e6ef84fe3b9a26c1ec173363263/pydantic_core-2.33.0-pp311-pypy311_pp73-macosx_11_0_arm64.whl", hash = "sha256:30369e54d6d0113d2aa5aee7a90d17f225c13d87902ace8fcd7bbf99b19124db", size = 1873736 },
    { url = "https://files.pythonhosted.org/packages/9c/d2/5ab52e9f551cdcbc1ee99a0b3ef595f56d031f66f88e5ca6726c49f9ce65/pydantic_core-2.33.0-pp311-pypy311_pp73-manylinux_2_17_aarch64.manylinux2014_aarch64.whl", hash = "sha256:f3eb479354c62067afa62f53bb387827bee2f75c9c79ef25eef6ab84d4b1ae3b", size = 1903794 },
    { url = "https://files.pythonhosted.org/packages/2f/5f/a81742d3f3821b16f1265f057d6e0b68a3ab13a814fe4bffac536a1f26fd/pydantic_core-2.33.0-pp311-pypy311_pp73-manylinux_2_17_x86_64.manylinux2014_x86_64.whl", hash = "sha256:0310524c833d91403c960b8a3cf9f46c282eadd6afd276c8c5edc617bd705dc9", size = 2083457 },
    { url = "https://files.pythonhosted.org/packages/b5/2f/e872005bc0fc47f9c036b67b12349a8522d32e3bda928e82d676e2a594d1/pydantic_core-2.33.0-pp311-pypy311_pp73-manylinux_2_5_i686.manylinux1_i686.whl", hash = "sha256:eddb18a00bbb855325db27b4c2a89a4ba491cd6a0bd6d852b225172a1f54b36c", size = 2119537 },
    { url = "https://files.pythonhosted.org/packages/d3/13/183f13ce647202eaf3dada9e42cdfc59cbb95faedd44d25f22b931115c7f/pydantic_core-2.33.0-pp311-pypy311_pp73-musllinux_1_1_aarch64.whl", hash = "sha256:ade5dbcf8d9ef8f4b28e682d0b29f3008df9842bb5ac48ac2c17bc55771cc976", size = 2080069 },
    { url = "https://files.pythonhosted.org/packages/23/8b/b6be91243da44a26558d9c3a9007043b3750334136c6550551e8092d6d96/pydantic_core-2.33.0-pp311-pypy311_pp73-musllinux_1_1_armv7l.whl", hash = "sha256:2c0afd34f928383e3fd25740f2050dbac9d077e7ba5adbaa2227f4d4f3c8da5c", size = 2251618 },
    { url = "https://files.pythonhosted.org/packages/aa/c5/fbcf1977035b834f63eb542e74cd6c807177f383386175b468f0865bcac4/pydantic_core-2.33.0-pp311-pypy311_pp73-musllinux_1_1_x86_64.whl", hash = "sha256:7da333f21cd9df51d5731513a6d39319892947604924ddf2e24a4612975fb936", size = 2255374 },
    { url = "https://files.pythonhosted.org/packages/2f/f8/66f328e411f1c9574b13c2c28ab01f308b53688bbbe6ca8fb981e6cabc42/pydantic_core-2.33.0-pp311-pypy311_pp73-win_amd64.whl", hash = "sha256:4b6d77c75a57f041c5ee915ff0b0bb58eabb78728b69ed967bc5b780e8f701b8", size = 2082099 },
]

[[package]]
name = "pydicom"
version = "3.0.1"
source = { registry = "https://pypi.org/simple" }
sdist = { url = "https://files.pythonhosted.org/packages/d7/6f/55ea163b344c91df2e03c007bebf94781f0817656e2c037d7c5bf86c3bfc/pydicom-3.0.1.tar.gz", hash = "sha256:7b8be344b5b62493c9452ba6f5a299f78f8a6ab79786c729b0613698209603ec", size = 2884731 }
wheels = [
    { url = "https://files.pythonhosted.org/packages/27/a6/98651e752a49f341aa99aa3f6c8ba361728dfc064242884355419df63669/pydicom-3.0.1-py3-none-any.whl", hash = "sha256:db32f78b2641bd7972096b8289111ddab01fb221610de8d7afa835eb938adb41", size = 2376126 },
]

[[package]]
name = "pygments"
version = "2.19.1"
source = { registry = "https://pypi.org/simple" }
sdist = { url = "https://files.pythonhosted.org/packages/7c/2d/c3338d48ea6cc0feb8446d8e6937e1408088a72a39937982cc6111d17f84/pygments-2.19.1.tar.gz", hash = "sha256:61c16d2a8576dc0649d9f39e089b5f02bcd27fba10d8fb4dcc28173f7a45151f", size = 4968581 }
wheels = [
    { url = "https://files.pythonhosted.org/packages/8a/0b/9fcc47d19c48b59121088dd6da2488a49d5f72dacf8262e2790a1d2c7d15/pygments-2.19.1-py3-none-any.whl", hash = "sha256:9ea1544ad55cecf4b8242fab6dd35a93bbce657034b0611ee383099054ab6d8c", size = 1225293 },
]

[[package]]
name = "pynrrd"
version = "1.1.3"
source = { registry = "https://pypi.org/simple" }
dependencies = [
    { name = "numpy" },
    { name = "typing-extensions" },
]
sdist = { url = "https://files.pythonhosted.org/packages/d7/88/5cf97e319ca11a2983938e6e486011166a4e580678cfe575d980146c74af/pynrrd-1.1.3.tar.gz", hash = "sha256:a331263bc9f05c3168182e61d6098e256a34e0fadbb7427a1d086d8942fbcbe0", size = 21679 }
wheels = [
    { url = "https://files.pythonhosted.org/packages/21/84/34fa17e364f8332021d4b0f75beecd4b95a76a41449e96ed0ddac5a767e0/pynrrd-1.1.3-py3-none-any.whl", hash = "sha256:21f7e370045e7ef8a86841965b2ff3a18937efbb4e2078e346168463f8f34b7e", size = 23486 },
]

[[package]]
name = "pyparsing"
version = "3.2.1"
source = { registry = "https://pypi.org/simple" }
sdist = { url = "https://files.pythonhosted.org/packages/8b/1a/3544f4f299a47911c2ab3710f534e52fea62a633c96806995da5d25be4b2/pyparsing-3.2.1.tar.gz", hash = "sha256:61980854fd66de3a90028d679a954d5f2623e83144b5afe5ee86f43d762e5f0a", size = 1067694 }
wheels = [
    { url = "https://files.pythonhosted.org/packages/1c/a7/c8a2d361bf89c0d9577c934ebb7421b25dc84bf3a8e3ac0a40aed9acc547/pyparsing-3.2.1-py3-none-any.whl", hash = "sha256:506ff4f4386c4cec0590ec19e6302d3aedb992fdc02c761e90416f158dacf8e1", size = 107716 },
]

[[package]]
name = "pytest"
version = "8.3.4"
source = { registry = "https://pypi.org/simple" }
dependencies = [
    { name = "colorama", marker = "sys_platform == 'win32'" },
    { name = "iniconfig" },
    { name = "packaging" },
    { name = "pluggy" },
]
sdist = { url = "https://files.pythonhosted.org/packages/05/35/30e0d83068951d90a01852cb1cef56e5d8a09d20c7f511634cc2f7e0372a/pytest-8.3.4.tar.gz", hash = "sha256:965370d062bce11e73868e0335abac31b4d3de0e82f4007408d242b4f8610761", size = 1445919 }
wheels = [
    { url = "https://files.pythonhosted.org/packages/11/92/76a1c94d3afee238333bc0a42b82935dd8f9cf8ce9e336ff87ee14d9e1cf/pytest-8.3.4-py3-none-any.whl", hash = "sha256:50e16d954148559c9a74109af1eaf0c945ba2d8f30f0a3d3335edde19788b6f6", size = 343083 },
]

[[package]]
name = "python-dateutil"
version = "2.9.0.post0"
source = { registry = "https://pypi.org/simple" }
dependencies = [
    { name = "six" },
]
sdist = { url = "https://files.pythonhosted.org/packages/66/c0/0c8b6ad9f17a802ee498c46e004a0eb49bc148f2fd230864601a86dcf6db/python-dateutil-2.9.0.post0.tar.gz", hash = "sha256:37dd54208da7e1cd875388217d5e00ebd4179249f90fb72437e91a35459a0ad3", size = 342432 }
wheels = [
    { url = "https://files.pythonhosted.org/packages/ec/57/56b9bcc3c9c6a792fcbaf139543cee77261f3651ca9da0c93f5c1221264b/python_dateutil-2.9.0.post0-py2.py3-none-any.whl", hash = "sha256:a8b2bc7bffae282281c8140a97d3aa9c14da0b136dfe83f850eea9a5f7470427", size = 229892 },
]

[[package]]
name = "python-gdcm"
version = "3.0.24.1"
source = { registry = "https://pypi.org/simple" }
sdist = { url = "https://files.pythonhosted.org/packages/56/21/c2a910bb07c5ff3b7968db22fb60a0bc94d7a73800fc4ce10e454e1398d4/python_gdcm-3.0.24.1.tar.gz", hash = "sha256:101a59c5c2dc34f1eb8e72ccf088a62f45101bf2f844a9e4f6b1711b1268892d", size = 3773672 }
wheels = [
    { url = "https://files.pythonhosted.org/packages/98/ef/17eab962f2cd30f1ef9db39316e8de6cc15c1fec2b0a3d6e8bad5722ee91/python_gdcm-3.0.24.1-cp311-cp311-macosx_10_9_x86_64.whl", hash = "sha256:2707d7f3775b9de6fe4413d7968bf6ab9bad9257a319ee62b4af62488cd67190", size = 12725466 },
    { url = "https://files.pythonhosted.org/packages/ac/1a/b13ccc4ae286335b3dc94118cf5e97ce0c1ede935d56782a01cfa65f529c/python_gdcm-3.0.24.1-cp311-cp311-macosx_11_0_arm64.whl", hash = "sha256:d56989567bf9e72f1d74b971e0985eed99522e3fa5839a5ae2de86452f79aa7e", size = 12056165 },
    { url = "https://files.pythonhosted.org/packages/39/2b/f94025a3ab97e10d7ec2ef5d7319e22a94fcd86cf9a00af67f8d3a56e6c9/python_gdcm-3.0.24.1-cp311-cp311-manylinux_2_17_aarch64.manylinux2014_aarch64.whl", hash = "sha256:0c23091cb541081dbda3d3ccf8baa1f5907b0854f81421d9504072b64842000f", size = 12440766 },
    { url = "https://files.pythonhosted.org/packages/43/e2/04413cc6e2bd33dd7e09512085a5716dd9baa7ea22be51695fcb85b9721d/python_gdcm-3.0.24.1-cp311-cp311-manylinux_2_17_i686.manylinux2014_i686.whl", hash = "sha256:3a76ad020da4efe6a5a65d918c010ae8ff48214d4e8881e27da967c11c6ff496", size = 12959211 },
    { url = "https://files.pythonhosted.org/packages/48/ac/5febd292f475c863143140857dda94fbcbb62ad382a53b1d667e360a8a8f/python_gdcm-3.0.24.1-cp311-cp311-manylinux_2_17_x86_64.manylinux2014_x86_64.whl", hash = "sha256:d3a4c60cf8b6d5fb956c1bc84317081e76bfc1aa34d34e6a014b4a339f91d720", size = 13061190 },
    { url = "https://files.pythonhosted.org/packages/22/50/e80aa736f24b91c3d69f4c15db1a786abcbededd5d7aa79c63ceb1061112/python_gdcm-3.0.24.1-cp311-cp311-win32.whl", hash = "sha256:0ba71b67a342238bfd25f3a9795dbdbbfb6ca9a2c14bf16da1392fe69307fd8d", size = 24400895 },
    { url = "https://files.pythonhosted.org/packages/69/c2/2ed227c59165809777d2360a539986b36a9c332637e02fc991364fc07312/python_gdcm-3.0.24.1-cp311-cp311-win_amd64.whl", hash = "sha256:97258af17a3abc70867246ba509847f16479dc69704bdf3584ea1ca76313768f", size = 28884759 },
    { url = "https://files.pythonhosted.org/packages/f2/4f/dbbc6e751828efd1b62a7bf2f472701618c5930387120ad09a91accc0eb9/python_gdcm-3.0.24.1-cp312-cp312-macosx_10_9_x86_64.whl", hash = "sha256:a173c710dd4ddfc9f89b7c1651221883bc6ab1a322306abc3d408fae283ecb54", size = 12738290 },
    { url = "https://files.pythonhosted.org/packages/33/70/c0e577ba686349989da6eaed7c31247085685ad5e9e842fb9c6bab2f2014/python_gdcm-3.0.24.1-cp312-cp312-macosx_11_0_arm64.whl", hash = "sha256:576ba8beb97b1264735d853d9b1678493578143d8a134ffb9d3175655b99e64e", size = 12059345 },
    { url = "https://files.pythonhosted.org/packages/3e/79/48b5b19e49a52566a4b28478fb56b89fc3fa3bf83631464dfbf67db18bb9/python_gdcm-3.0.24.1-cp312-cp312-manylinux_2_17_aarch64.manylinux2014_aarch64.whl", hash = "sha256:407ab500704f711992568120dea356ce70628a6477f03b541064bbbd1f2d48cf", size = 12443313 },
    { url = "https://files.pythonhosted.org/packages/e3/1b/345a35cc6cf367200e271ae318fa16738f00584c864a0ea58482ee6feb29/python_gdcm-3.0.24.1-cp312-cp312-manylinux_2_17_i686.manylinux2014_i686.whl", hash = "sha256:27236c708414ec5249b791e7855338cd327dff4573025c6ee16b13b2feb52c7a", size = 12960846 },
    { url = "https://files.pythonhosted.org/packages/41/76/c2d26f15eb7e80d5d3b8e6a06410c65ca548323daa33abf62094a761b0bf/python_gdcm-3.0.24.1-cp312-cp312-manylinux_2_17_x86_64.manylinux2014_x86_64.whl", hash = "sha256:4e537b9c3c582e0a19cd89791634da5ff48f1d61eeee633bf6e806c7bed10aba", size = 13061198 },
    { url = "https://files.pythonhosted.org/packages/f8/62/f942dcd799b81b7bcb25b74c205807a3c59aad6f4c3c4d2fb0495287a871/python_gdcm-3.0.24.1-cp312-cp312-win32.whl", hash = "sha256:0fe3684df3be2abcf4ec6931e45f4caa8bd2aa60a84e65ddd612428f0fa39bcc", size = 24406678 },
    { url = "https://files.pythonhosted.org/packages/14/70/a7d708582292f8169ea6889dd14ead46161d856a0a5cc103c53856b787f6/python_gdcm-3.0.24.1-cp312-cp312-win_amd64.whl", hash = "sha256:530e6b3f3904fd87c7e69ad0aee383f7a87213a8bf339314741ca64e3b6a3e94", size = 28880358 },
    { url = "https://files.pythonhosted.org/packages/73/3c/7da0ec5ae49be99da9fb4c4cacc68fd0fc77e1e4683ef6c6ccbf0bc6ea9e/python_gdcm-3.0.24.1-cp313-cp313-macosx_10_13_x86_64.whl", hash = "sha256:45c5927af717f06f7ff8e0d6124746ef15e314954ae105d3a98410b6e327fb15", size = 12683641 },
    { url = "https://files.pythonhosted.org/packages/46/c9/c8596ad7da4c40c88a0a2cd17b80e73aae656717a1a13157574cd6f04912/python_gdcm-3.0.24.1-cp313-cp313-macosx_11_0_arm64.whl", hash = "sha256:ee88f9cdcd4f5e98da0e608d9692e96173ec8832d5aba1f0234db8af0835d9bd", size = 12117617 },
    { url = "https://files.pythonhosted.org/packages/95/cd/878a7ee5117870c6751aeb161ec1cedec33ad5bd203edfbba0a2338ce36d/python_gdcm-3.0.24.1-cp313-cp313-manylinux_2_17_aarch64.manylinux2014_aarch64.whl", hash = "sha256:2a89a8b1b666f2c3ebe6afbac3fcc3e256566ac8e55080ef03dd1ef7c98cd6b1", size = 12443024 },
    { url = "https://files.pythonhosted.org/packages/22/41/a215593f7f88246001bedf94367fdd1b9bad674878c3de0fe422184cb84c/python_gdcm-3.0.24.1-cp313-cp313-manylinux_2_17_i686.manylinux2014_i686.whl", hash = "sha256:e5bc32309aeba3d3675ae0e5641aae03a8b9dc66ace058979debd2fea849dda7", size = 12960888 },
    { url = "https://files.pythonhosted.org/packages/ae/06/763c129c513daf25052cb278bff7fad40a76b2a2f71a6b63c9f0c9afac3e/python_gdcm-3.0.24.1-cp313-cp313-manylinux_2_17_x86_64.manylinux2014_x86_64.whl", hash = "sha256:a8ba54c9908ce117734b32340b2e5bbf96d5544109b1af468e2b99f2c6341a15", size = 13061386 },
    { url = "https://files.pythonhosted.org/packages/81/7c/c5ac44256816fe6d09275827163574d4917bef8b8d7ce7df9dc173299bb1/python_gdcm-3.0.24.1-cp313-cp313-win32.whl", hash = "sha256:5920e63ac12b9a430108cd804ee2709fcefb9781bda6b6cb2f7d311a8dc61a04", size = 24411807 },
    { url = "https://files.pythonhosted.org/packages/73/10/51a77ed73a613bc3932d57ec49ddee2c57ed0e100eabb6ef301a01df5a65/python_gdcm-3.0.24.1-cp313-cp313-win_amd64.whl", hash = "sha256:c586099268f0baf3cfda5851fa6115dc93394930da148fe3c350081b59e7551a", size = 28881143 },
]

[[package]]
name = "pytorch-lightning"
version = "2.5.0.post0"
source = { registry = "https://pypi.org/simple" }
dependencies = [
    { name = "fsspec", extra = ["http"] },
    { name = "lightning-utilities" },
    { name = "packaging" },
    { name = "pyyaml" },
    { name = "torch" },
    { name = "torchmetrics" },
    { name = "tqdm" },
    { name = "typing-extensions" },
]
sdist = { url = "https://files.pythonhosted.org/packages/6d/b1/3c1d08db3feb1dfcd5be1b9f2406455f3740f7525d7ea1b9244f67b11cb5/pytorch_lightning-2.5.0.post0.tar.gz", hash = "sha256:347235bf8573b4ebcf507a0dd755fcb9ce58c420c77220a9756a6edca0418532", size = 631450 }
wheels = [
    { url = "https://files.pythonhosted.org/packages/02/df/0c7e4582b74264fe2179e78fcdeb9313f680d40ffe1dd4b078da5a2cbf82/pytorch_lightning-2.5.0.post0-py3-none-any.whl", hash = "sha256:c86bf4fded58b386f312f75337696a9b2d57077b858b3b9524400a03a0179b3a", size = 819282 },
]

[[package]]
name = "pytz"
version = "2025.1"
source = { registry = "https://pypi.org/simple" }
sdist = { url = "https://files.pythonhosted.org/packages/5f/57/df1c9157c8d5a05117e455d66fd7cf6dbc46974f832b1058ed4856785d8a/pytz-2025.1.tar.gz", hash = "sha256:c2db42be2a2518b28e65f9207c4d05e6ff547d1efa4086469ef855e4ab70178e", size = 319617 }
wheels = [
    { url = "https://files.pythonhosted.org/packages/eb/38/ac33370d784287baa1c3d538978b5e2ea064d4c1b93ffbd12826c190dd10/pytz-2025.1-py2.py3-none-any.whl", hash = "sha256:89dd22dca55b46eac6eda23b2d72721bf1bdfef212645d81513ef5d03038de57", size = 507930 },
]

[[package]]
name = "pyyaml"
version = "6.0.2"
source = { registry = "https://pypi.org/simple" }
sdist = { url = "https://files.pythonhosted.org/packages/54/ed/79a089b6be93607fa5cdaedf301d7dfb23af5f25c398d5ead2525b063e17/pyyaml-6.0.2.tar.gz", hash = "sha256:d584d9ec91ad65861cc08d42e834324ef890a082e591037abe114850ff7bbc3e", size = 130631 }
wheels = [
    { url = "https://files.pythonhosted.org/packages/f8/aa/7af4e81f7acba21a4c6be026da38fd2b872ca46226673c89a758ebdc4fd2/PyYAML-6.0.2-cp311-cp311-macosx_10_9_x86_64.whl", hash = "sha256:cc1c1159b3d456576af7a3e4d1ba7e6924cb39de8f67111c735f6fc832082774", size = 184612 },
    { url = "https://files.pythonhosted.org/packages/8b/62/b9faa998fd185f65c1371643678e4d58254add437edb764a08c5a98fb986/PyYAML-6.0.2-cp311-cp311-macosx_11_0_arm64.whl", hash = "sha256:1e2120ef853f59c7419231f3bf4e7021f1b936f6ebd222406c3b60212205d2ee", size = 172040 },
    { url = "https://files.pythonhosted.org/packages/ad/0c/c804f5f922a9a6563bab712d8dcc70251e8af811fce4524d57c2c0fd49a4/PyYAML-6.0.2-cp311-cp311-manylinux_2_17_aarch64.manylinux2014_aarch64.whl", hash = "sha256:5d225db5a45f21e78dd9358e58a98702a0302f2659a3c6cd320564b75b86f47c", size = 736829 },
    { url = "https://files.pythonhosted.org/packages/51/16/6af8d6a6b210c8e54f1406a6b9481febf9c64a3109c541567e35a49aa2e7/PyYAML-6.0.2-cp311-cp311-manylinux_2_17_s390x.manylinux2014_s390x.whl", hash = "sha256:5ac9328ec4831237bec75defaf839f7d4564be1e6b25ac710bd1a96321cc8317", size = 764167 },
    { url = "https://files.pythonhosted.org/packages/75/e4/2c27590dfc9992f73aabbeb9241ae20220bd9452df27483b6e56d3975cc5/PyYAML-6.0.2-cp311-cp311-manylinux_2_17_x86_64.manylinux2014_x86_64.whl", hash = "sha256:3ad2a3decf9aaba3d29c8f537ac4b243e36bef957511b4766cb0057d32b0be85", size = 762952 },
    { url = "https://files.pythonhosted.org/packages/9b/97/ecc1abf4a823f5ac61941a9c00fe501b02ac3ab0e373c3857f7d4b83e2b6/PyYAML-6.0.2-cp311-cp311-musllinux_1_1_aarch64.whl", hash = "sha256:ff3824dc5261f50c9b0dfb3be22b4567a6f938ccce4587b38952d85fd9e9afe4", size = 735301 },
    { url = "https://files.pythonhosted.org/packages/45/73/0f49dacd6e82c9430e46f4a027baa4ca205e8b0a9dce1397f44edc23559d/PyYAML-6.0.2-cp311-cp311-musllinux_1_1_x86_64.whl", hash = "sha256:797b4f722ffa07cc8d62053e4cff1486fa6dc094105d13fea7b1de7d8bf71c9e", size = 756638 },
    { url = "https://files.pythonhosted.org/packages/22/5f/956f0f9fc65223a58fbc14459bf34b4cc48dec52e00535c79b8db361aabd/PyYAML-6.0.2-cp311-cp311-win32.whl", hash = "sha256:11d8f3dd2b9c1207dcaf2ee0bbbfd5991f571186ec9cc78427ba5bd32afae4b5", size = 143850 },
    { url = "https://files.pythonhosted.org/packages/ed/23/8da0bbe2ab9dcdd11f4f4557ccaf95c10b9811b13ecced089d43ce59c3c8/PyYAML-6.0.2-cp311-cp311-win_amd64.whl", hash = "sha256:e10ce637b18caea04431ce14fabcf5c64a1c61ec9c56b071a4b7ca131ca52d44", size = 161980 },
    { url = "https://files.pythonhosted.org/packages/86/0c/c581167fc46d6d6d7ddcfb8c843a4de25bdd27e4466938109ca68492292c/PyYAML-6.0.2-cp312-cp312-macosx_10_9_x86_64.whl", hash = "sha256:c70c95198c015b85feafc136515252a261a84561b7b1d51e3384e0655ddf25ab", size = 183873 },
    { url = "https://files.pythonhosted.org/packages/a8/0c/38374f5bb272c051e2a69281d71cba6fdb983413e6758b84482905e29a5d/PyYAML-6.0.2-cp312-cp312-macosx_11_0_arm64.whl", hash = "sha256:ce826d6ef20b1bc864f0a68340c8b3287705cae2f8b4b1d932177dcc76721725", size = 173302 },
    { url = "https://files.pythonhosted.org/packages/c3/93/9916574aa8c00aa06bbac729972eb1071d002b8e158bd0e83a3b9a20a1f7/PyYAML-6.0.2-cp312-cp312-manylinux_2_17_aarch64.manylinux2014_aarch64.whl", hash = "sha256:1f71ea527786de97d1a0cc0eacd1defc0985dcf6b3f17bb77dcfc8c34bec4dc5", size = 739154 },
    { url = "https://files.pythonhosted.org/packages/95/0f/b8938f1cbd09739c6da569d172531567dbcc9789e0029aa070856f123984/PyYAML-6.0.2-cp312-cp312-manylinux_2_17_s390x.manylinux2014_s390x.whl", hash = "sha256:9b22676e8097e9e22e36d6b7bda33190d0d400f345f23d4065d48f4ca7ae0425", size = 766223 },
    { url = "https://files.pythonhosted.org/packages/b9/2b/614b4752f2e127db5cc206abc23a8c19678e92b23c3db30fc86ab731d3bd/PyYAML-6.0.2-cp312-cp312-manylinux_2_17_x86_64.manylinux2014_x86_64.whl", hash = "sha256:80bab7bfc629882493af4aa31a4cfa43a4c57c83813253626916b8c7ada83476", size = 767542 },
    { url = "https://files.pythonhosted.org/packages/d4/00/dd137d5bcc7efea1836d6264f049359861cf548469d18da90cd8216cf05f/PyYAML-6.0.2-cp312-cp312-musllinux_1_1_aarch64.whl", hash = "sha256:0833f8694549e586547b576dcfaba4a6b55b9e96098b36cdc7ebefe667dfed48", size = 731164 },
    { url = "https://files.pythonhosted.org/packages/c9/1f/4f998c900485e5c0ef43838363ba4a9723ac0ad73a9dc42068b12aaba4e4/PyYAML-6.0.2-cp312-cp312-musllinux_1_1_x86_64.whl", hash = "sha256:8b9c7197f7cb2738065c481a0461e50ad02f18c78cd75775628afb4d7137fb3b", size = 756611 },
    { url = "https://files.pythonhosted.org/packages/df/d1/f5a275fdb252768b7a11ec63585bc38d0e87c9e05668a139fea92b80634c/PyYAML-6.0.2-cp312-cp312-win32.whl", hash = "sha256:ef6107725bd54b262d6dedcc2af448a266975032bc85ef0172c5f059da6325b4", size = 140591 },
    { url = "https://files.pythonhosted.org/packages/0c/e8/4f648c598b17c3d06e8753d7d13d57542b30d56e6c2dedf9c331ae56312e/PyYAML-6.0.2-cp312-cp312-win_amd64.whl", hash = "sha256:7e7401d0de89a9a855c839bc697c079a4af81cf878373abd7dc625847d25cbd8", size = 156338 },
    { url = "https://files.pythonhosted.org/packages/ef/e3/3af305b830494fa85d95f6d95ef7fa73f2ee1cc8ef5b495c7c3269fb835f/PyYAML-6.0.2-cp313-cp313-macosx_10_13_x86_64.whl", hash = "sha256:efdca5630322a10774e8e98e1af481aad470dd62c3170801852d752aa7a783ba", size = 181309 },
    { url = "https://files.pythonhosted.org/packages/45/9f/3b1c20a0b7a3200524eb0076cc027a970d320bd3a6592873c85c92a08731/PyYAML-6.0.2-cp313-cp313-macosx_11_0_arm64.whl", hash = "sha256:50187695423ffe49e2deacb8cd10510bc361faac997de9efef88badc3bb9e2d1", size = 171679 },
    { url = "https://files.pythonhosted.org/packages/7c/9a/337322f27005c33bcb656c655fa78325b730324c78620e8328ae28b64d0c/PyYAML-6.0.2-cp313-cp313-manylinux_2_17_aarch64.manylinux2014_aarch64.whl", hash = "sha256:0ffe8360bab4910ef1b9e87fb812d8bc0a308b0d0eef8c8f44e0254ab3b07133", size = 733428 },
    { url = "https://files.pythonhosted.org/packages/a3/69/864fbe19e6c18ea3cc196cbe5d392175b4cf3d5d0ac1403ec3f2d237ebb5/PyYAML-6.0.2-cp313-cp313-manylinux_2_17_s390x.manylinux2014_s390x.whl", hash = "sha256:17e311b6c678207928d649faa7cb0d7b4c26a0ba73d41e99c4fff6b6c3276484", size = 763361 },
    { url = "https://files.pythonhosted.org/packages/04/24/b7721e4845c2f162d26f50521b825fb061bc0a5afcf9a386840f23ea19fa/PyYAML-6.0.2-cp313-cp313-manylinux_2_17_x86_64.manylinux2014_x86_64.whl", hash = "sha256:70b189594dbe54f75ab3a1acec5f1e3faa7e8cf2f1e08d9b561cb41b845f69d5", size = 759523 },
    { url = "https://files.pythonhosted.org/packages/2b/b2/e3234f59ba06559c6ff63c4e10baea10e5e7df868092bf9ab40e5b9c56b6/PyYAML-6.0.2-cp313-cp313-musllinux_1_1_aarch64.whl", hash = "sha256:41e4e3953a79407c794916fa277a82531dd93aad34e29c2a514c2c0c5fe971cc", size = 726660 },
    { url = "https://files.pythonhosted.org/packages/fe/0f/25911a9f080464c59fab9027482f822b86bf0608957a5fcc6eaac85aa515/PyYAML-6.0.2-cp313-cp313-musllinux_1_1_x86_64.whl", hash = "sha256:68ccc6023a3400877818152ad9a1033e3db8625d899c72eacb5a668902e4d652", size = 751597 },
    { url = "https://files.pythonhosted.org/packages/14/0d/e2c3b43bbce3cf6bd97c840b46088a3031085179e596d4929729d8d68270/PyYAML-6.0.2-cp313-cp313-win32.whl", hash = "sha256:bc2fa7c6b47d6bc618dd7fb02ef6fdedb1090ec036abab80d4681424b84c1183", size = 140527 },
    { url = "https://files.pythonhosted.org/packages/fa/de/02b54f42487e3d3c6efb3f89428677074ca7bf43aae402517bc7cca949f3/PyYAML-6.0.2-cp313-cp313-win_amd64.whl", hash = "sha256:8388ee1976c416731879ac16da0aff3f63b286ffdd57cdeb95f3f2e085687563", size = 156446 },
]

[[package]]
name = "qute"
<<<<<<< HEAD
version = "0.4.1"
=======
version = "0.5.0"
>>>>>>> 1e942505
source = { editable = "." }
dependencies = [
    { name = "hiddenlayer" },
    { name = "hyperopt" },
    { name = "imio" },
    { name = "monai" },
    { name = "natsort" },
    { name = "nd2reader" },
    { name = "nnunetv2" },
    { name = "numpy" },
    { name = "protobuf" },
    { name = "pytorch-lightning" },
    { name = "ray", extra = ["default", "tune"] },
    { name = "ruff" },
    { name = "scikit-image" },
    { name = "scipy" },
    { name = "tensorboard" },
    { name = "tifffile" },
    { name = "torch" },
    { name = "torchvision" },
    { name = "typer" },
    { name = "typing-extensions" },
    { name = "userpaths" },
]

[package.dev-dependencies]
dev = [
    { name = "pdoc3" },
    { name = "pre-commit" },
    { name = "pytest" },
    { name = "torch-tb-profiler" },
    { name = "types-pyyaml" },
    { name = "types-requests" },
]

[package.metadata]
requires-dist = [
    { name = "hiddenlayer", git = "https://github.com/FabianIsensee/hiddenlayer.git" },
    { name = "hyperopt", specifier = ">=0.2.7" },
    { name = "imio", specifier = ">=0.3.0" },
    { name = "monai", specifier = ">=1.4.0,<2.0.0" },
    { name = "natsort", specifier = ">=8.4.0,<9.0.0" },
    { name = "nd2reader", specifier = ">=3.3.1" },
    { name = "nnunetv2", specifier = ">=2.2.1" },
    { name = "numpy", specifier = ">=1.26.0,<2.0.0" },
    { name = "protobuf", specifier = ">=3.20.3" },
    { name = "pytorch-lightning", specifier = ">=2.4.0,<3.0.0" },
    { name = "ray", extras = ["default", "tune"], specifier = ">=2.44.1" },
    { name = "ruff", specifier = ">=0.8.0" },
    { name = "scikit-image", specifier = ">=0.19.3" },
    { name = "scipy", specifier = ">=1.14.0,<2.0.0" },
    { name = "tensorboard", specifier = ">=2.11.2" },
    { name = "tifffile", specifier = ">=2024.7.2,<2025.0.0" },
    { name = "torch", specifier = ">=2.5.1" },
    { name = "torchvision", specifier = ">=0.20.1" },
    { name = "typer", specifier = ">=0.13.0,<1.0.0" },
    { name = "typing-extensions", specifier = ">=4.12.2,<5.0.0" },
    { name = "userpaths", specifier = ">=0.1.3" },
]

[package.metadata.requires-dev]
dev = [
    { name = "pdoc3", specifier = ">=0.11.1,<1.0.0" },
    { name = "pre-commit", specifier = ">=3.7.1,<4.0.0" },
    { name = "pytest", specifier = ">=8.0.0,<9.0.0" },
    { name = "torch-tb-profiler", specifier = ">=0.4.3,<1.0.0" },
    { name = "types-pyyaml", specifier = ">=6.0.12.20240311,<7.0.0.0" },
    { name = "types-requests", specifier = ">=2.32.0.20240622,<3.0.0.0" },
]

[[package]]
name = "ray"
version = "2.44.1"
source = { registry = "https://pypi.org/simple" }
dependencies = [
    { name = "aiosignal" },
    { name = "click" },
    { name = "filelock" },
    { name = "frozenlist" },
    { name = "jsonschema" },
    { name = "msgpack" },
    { name = "packaging" },
    { name = "protobuf" },
    { name = "pyyaml" },
    { name = "requests" },
]
wheels = [
    { url = "https://files.pythonhosted.org/packages/70/87/04379e634f0d7a7810afc3c7e4bd5270a3b7990003e754f9dfe38573fc01/ray-2.44.1-cp311-cp311-macosx_10_15_x86_64.whl", hash = "sha256:949dbd735e5edec80f6140fa6bb536248c7c97535fe5a11acd279295b7bd1a6d", size = 68147076 },
    { url = "https://files.pythonhosted.org/packages/37/c6/50eafa4f772719e9ef0b5568e171b3b9e66c103f7d93955e735aebc9f262/ray-2.44.1-cp311-cp311-macosx_11_0_arm64.whl", hash = "sha256:c21a452227eeecfa3d89b50480d1f9bab11b15c9b3695af41421ab8e7e608cfd", size = 65445190 },
    { url = "https://files.pythonhosted.org/packages/0c/e0/b835452189652c8490b5bd9ca2c3ef4cf6b8e017b4ce2e95e2088dfb5e6f/ray-2.44.1-cp311-cp311-manylinux2014_aarch64.whl", hash = "sha256:0c6d395c05542a882d14e31abec1dd1a1808a9a0c0dcf94200a827d2d04c08a1", size = 67172127 },
    { url = "https://files.pythonhosted.org/packages/ac/6e/263863a31505e8d209a984830b38bbfeec7217a390e1fe475648d6529e4b/ray-2.44.1-cp311-cp311-manylinux2014_x86_64.whl", hash = "sha256:6e6bd0430d2eb664ae632c96e74c01e4a1bf14ab2a15102e1809b05ea9e0c2c7", size = 68074681 },
    { url = "https://files.pythonhosted.org/packages/91/63/02d930da258ad42afa8a9706a27b056d3db106a7d4d0d5ef37e8b09dad8a/ray-2.44.1-cp311-cp311-win_amd64.whl", hash = "sha256:5e94bd887898dc08db7f87c0429bc41219aceb552af0b1cd4924c01718fc6a77", size = 25702718 },
    { url = "https://files.pythonhosted.org/packages/b0/84/782553364b7733ab522627940a064332ad071aea6d353a1b35d6ddd184f1/ray-2.44.1-cp312-cp312-macosx_10_15_x86_64.whl", hash = "sha256:b6c7b677035c08141ae01adc25eade20a979eb7c9cabfe9ad1c99396e157ed59", size = 68139244 },
    { url = "https://files.pythonhosted.org/packages/08/c8/162770f28ffca64bdde13a42edd6eeedc1c94fd9af4bd503695c255f6446/ray-2.44.1-cp312-cp312-macosx_11_0_arm64.whl", hash = "sha256:865a83eaf06d5e988c441bc2607b8d1f326d952d139f66c18ea21f077fedbff4", size = 65432045 },
    { url = "https://files.pythonhosted.org/packages/8d/19/947c991a6ef79c53162565b6cf821f16c0594fd5d0c04ce6c2cec580e469/ray-2.44.1-cp312-cp312-manylinux2014_aarch64.whl", hash = "sha256:3d9807c9c31d42793ca309747b9c7affdd7488a532979aa346d4c889b828783a", size = 67189840 },
    { url = "https://files.pythonhosted.org/packages/7f/6f/d411fcad98b90247318fee6645a803934fc7a6bf4fb49bfcddf80ac00a85/ray-2.44.1-cp312-cp312-manylinux2014_x86_64.whl", hash = "sha256:a4c0175cc40e6b065391bc8be0f208bacf8cee7ee61392c7791004f17622e7bd", size = 68128701 },
    { url = "https://files.pythonhosted.org/packages/63/2c/3327122f598aa5fe6e767fcd42eeb0c4dca8e960e6fe06ef26a3691fd26c/ray-2.44.1-cp312-cp312-win_amd64.whl", hash = "sha256:2d62f875c36432b6d5ee666ec23280d23a8de44c0a14a56959aa9b75e644b49f", size = 25682468 },
]

[package.optional-dependencies]
default = [
    { name = "aiohttp" },
    { name = "aiohttp-cors" },
    { name = "colorful" },
    { name = "grpcio" },
    { name = "opencensus" },
    { name = "prometheus-client" },
    { name = "py-spy" },
    { name = "pydantic" },
    { name = "requests" },
    { name = "smart-open" },
    { name = "virtualenv" },
]
tune = [
    { name = "fsspec" },
    { name = "pandas" },
    { name = "pyarrow" },
    { name = "requests" },
    { name = "tensorboardx" },
]

[[package]]
name = "referencing"
version = "0.36.2"
source = { registry = "https://pypi.org/simple" }
dependencies = [
    { name = "attrs" },
    { name = "rpds-py" },
    { name = "typing-extensions", marker = "python_full_version < '3.13'" },
]
sdist = { url = "https://files.pythonhosted.org/packages/2f/db/98b5c277be99dd18bfd91dd04e1b759cad18d1a338188c936e92f921c7e2/referencing-0.36.2.tar.gz", hash = "sha256:df2e89862cd09deabbdba16944cc3f10feb6b3e6f18e902f7cc25609a34775aa", size = 74744 }
wheels = [
    { url = "https://files.pythonhosted.org/packages/c1/b1/3baf80dc6d2b7bc27a95a67752d0208e410351e3feb4eb78de5f77454d8d/referencing-0.36.2-py3-none-any.whl", hash = "sha256:e8699adbbf8b5c7de96d8ffa0eb5c158b3beafce084968e2ea8bb08c6794dcd0", size = 26775 },
]

[[package]]
name = "requests"
version = "2.32.3"
source = { registry = "https://pypi.org/simple" }
dependencies = [
    { name = "certifi" },
    { name = "charset-normalizer" },
    { name = "idna" },
    { name = "urllib3" },
]
sdist = { url = "https://files.pythonhosted.org/packages/63/70/2bf7780ad2d390a8d301ad0b550f1581eadbd9a20f896afe06353c2a2913/requests-2.32.3.tar.gz", hash = "sha256:55365417734eb18255590a9ff9eb97e9e1da868d4ccd6402399eaf68af20a760", size = 131218 }
wheels = [
    { url = "https://files.pythonhosted.org/packages/f9/9b/335f9764261e915ed497fcdeb11df5dfd6f7bf257d4a6a2a686d80da4d54/requests-2.32.3-py3-none-any.whl", hash = "sha256:70761cfe03c773ceb22aa2f671b4757976145175cdfca038c02654d061d6dcc6", size = 64928 },
]

[[package]]
name = "rich"
version = "13.9.4"
source = { registry = "https://pypi.org/simple" }
dependencies = [
    { name = "markdown-it-py" },
    { name = "pygments" },
]
sdist = { url = "https://files.pythonhosted.org/packages/ab/3a/0316b28d0761c6734d6bc14e770d85506c986c85ffb239e688eeaab2c2bc/rich-13.9.4.tar.gz", hash = "sha256:439594978a49a09530cff7ebc4b5c7103ef57baf48d5ea3184f21d9a2befa098", size = 223149 }
wheels = [
    { url = "https://files.pythonhosted.org/packages/19/71/39c7c0d87f8d4e6c020a393182060eaefeeae6c01dab6a84ec346f2567df/rich-13.9.4-py3-none-any.whl", hash = "sha256:6049d5e6ec054bf2779ab3358186963bac2ea89175919d699e378b99738c2a90", size = 242424 },
]

[[package]]
name = "rpds-py"
version = "0.24.0"
source = { registry = "https://pypi.org/simple" }
sdist = { url = "https://files.pythonhosted.org/packages/0b/b3/52b213298a0ba7097c7ea96bee95e1947aa84cc816d48cebb539770cdf41/rpds_py-0.24.0.tar.gz", hash = "sha256:772cc1b2cd963e7e17e6cc55fe0371fb9c704d63e44cacec7b9b7f523b78919e", size = 26863 }
wheels = [
    { url = "https://files.pythonhosted.org/packages/80/e6/c1458bbfb257448fdb2528071f1f4e19e26798ed5ef6d47d7aab0cb69661/rpds_py-0.24.0-cp311-cp311-macosx_10_12_x86_64.whl", hash = "sha256:2d3ee4615df36ab8eb16c2507b11e764dcc11fd350bbf4da16d09cda11fcedef", size = 377679 },
    { url = "https://files.pythonhosted.org/packages/dd/26/ea4181ef78f58b2c167548c6a833d7dc22408e5b3b181bda9dda440bb92d/rpds_py-0.24.0-cp311-cp311-macosx_11_0_arm64.whl", hash = "sha256:e13ae74a8a3a0c2f22f450f773e35f893484fcfacb00bb4344a7e0f4f48e1f97", size = 362571 },
    { url = "https://files.pythonhosted.org/packages/56/fa/1ec54dd492c64c280a2249a047fc3369e2789dc474eac20445ebfc72934b/rpds_py-0.24.0-cp311-cp311-manylinux_2_17_aarch64.manylinux2014_aarch64.whl", hash = "sha256:cf86f72d705fc2ef776bb7dd9e5fbba79d7e1f3e258bf9377f8204ad0fc1c51e", size = 388012 },
    { url = "https://files.pythonhosted.org/packages/3a/be/bad8b0e0f7e58ef4973bb75e91c472a7d51da1977ed43b09989264bf065c/rpds_py-0.24.0-cp311-cp311-manylinux_2_17_armv7l.manylinux2014_armv7l.whl", hash = "sha256:c43583ea8517ed2e780a345dd9960896afc1327e8cf3ac8239c167530397440d", size = 394730 },
    { url = "https://files.pythonhosted.org/packages/35/56/ab417fc90c21826df048fc16e55316ac40876e4b790104ececcbce813d8f/rpds_py-0.24.0-cp311-cp311-manylinux_2_17_ppc64le.manylinux2014_ppc64le.whl", hash = "sha256:4cd031e63bc5f05bdcda120646a0d32f6d729486d0067f09d79c8db5368f4586", size = 448264 },
    { url = "https://files.pythonhosted.org/packages/b6/75/4c63862d5c05408589196c8440a35a14ea4ae337fa70ded1f03638373f06/rpds_py-0.24.0-cp311-cp311-manylinux_2_17_s390x.manylinux2014_s390x.whl", hash = "sha256:34d90ad8c045df9a4259c47d2e16a3f21fdb396665c94520dbfe8766e62187a4", size = 446813 },
    { url = "https://files.pythonhosted.org/packages/e7/0c/91cf17dffa9a38835869797a9f041056091ebba6a53963d3641207e3d467/rpds_py-0.24.0-cp311-cp311-manylinux_2_17_x86_64.manylinux2014_x86_64.whl", hash = "sha256:e838bf2bb0b91ee67bf2b889a1a841e5ecac06dd7a2b1ef4e6151e2ce155c7ae", size = 389438 },
    { url = "https://files.pythonhosted.org/packages/1b/b0/60e6c72727c978276e02851819f3986bc40668f115be72c1bc4d922c950f/rpds_py-0.24.0-cp311-cp311-manylinux_2_5_i686.manylinux1_i686.whl", hash = "sha256:04ecf5c1ff4d589987b4d9882872f80ba13da7d42427234fce8f22efb43133bc", size = 420416 },
    { url = "https://files.pythonhosted.org/packages/a1/d7/f46f85b9f863fb59fd3c534b5c874c48bee86b19e93423b9da8784605415/rpds_py-0.24.0-cp311-cp311-musllinux_1_2_aarch64.whl", hash = "sha256:630d3d8ea77eabd6cbcd2ea712e1c5cecb5b558d39547ac988351195db433f6c", size = 565236 },
    { url = "https://files.pythonhosted.org/packages/2a/d1/1467620ded6dd70afc45ec822cdf8dfe7139537780d1f3905de143deb6fd/rpds_py-0.24.0-cp311-cp311-musllinux_1_2_i686.whl", hash = "sha256:ebcb786b9ff30b994d5969213a8430cbb984cdd7ea9fd6df06663194bd3c450c", size = 592016 },
    { url = "https://files.pythonhosted.org/packages/5d/13/fb1ded2e6adfaa0c0833106c42feb290973f665300f4facd5bf5d7891d9c/rpds_py-0.24.0-cp311-cp311-musllinux_1_2_x86_64.whl", hash = "sha256:174e46569968ddbbeb8a806d9922f17cd2b524aa753b468f35b97ff9c19cb718", size = 560123 },
    { url = "https://files.pythonhosted.org/packages/1e/df/09fc1857ac7cc2eb16465a7199c314cbce7edde53c8ef21d615410d7335b/rpds_py-0.24.0-cp311-cp311-win32.whl", hash = "sha256:5ef877fa3bbfb40b388a5ae1cb00636a624690dcb9a29a65267054c9ea86d88a", size = 222256 },
    { url = "https://files.pythonhosted.org/packages/ff/25/939b40bc4d54bf910e5ee60fb5af99262c92458f4948239e8c06b0b750e7/rpds_py-0.24.0-cp311-cp311-win_amd64.whl", hash = "sha256:e274f62cbd274359eff63e5c7e7274c913e8e09620f6a57aae66744b3df046d6", size = 234718 },
    { url = "https://files.pythonhosted.org/packages/1a/e0/1c55f4a3be5f1ca1a4fd1f3ff1504a1478c1ed48d84de24574c4fa87e921/rpds_py-0.24.0-cp312-cp312-macosx_10_12_x86_64.whl", hash = "sha256:d8551e733626afec514b5d15befabea0dd70a343a9f23322860c4f16a9430205", size = 366945 },
    { url = "https://files.pythonhosted.org/packages/39/1b/a3501574fbf29118164314dbc800d568b8c1c7b3258b505360e8abb3902c/rpds_py-0.24.0-cp312-cp312-macosx_11_0_arm64.whl", hash = "sha256:0e374c0ce0ca82e5b67cd61fb964077d40ec177dd2c4eda67dba130de09085c7", size = 351935 },
    { url = "https://files.pythonhosted.org/packages/dc/47/77d3d71c55f6a374edde29f1aca0b2e547325ed00a9da820cabbc9497d2b/rpds_py-0.24.0-cp312-cp312-manylinux_2_17_aarch64.manylinux2014_aarch64.whl", hash = "sha256:d69d003296df4840bd445a5d15fa5b6ff6ac40496f956a221c4d1f6f7b4bc4d9", size = 390817 },
    { url = "https://files.pythonhosted.org/packages/4e/ec/1e336ee27484379e19c7f9cc170f4217c608aee406d3ae3a2e45336bff36/rpds_py-0.24.0-cp312-cp312-manylinux_2_17_armv7l.manylinux2014_armv7l.whl", hash = "sha256:8212ff58ac6dfde49946bea57474a386cca3f7706fc72c25b772b9ca4af6b79e", size = 401983 },
    { url = "https://files.pythonhosted.org/packages/07/f8/39b65cbc272c635eaea6d393c2ad1ccc81c39eca2db6723a0ca4b2108fce/rpds_py-0.24.0-cp312-cp312-manylinux_2_17_ppc64le.manylinux2014_ppc64le.whl", hash = "sha256:528927e63a70b4d5f3f5ccc1fa988a35456eb5d15f804d276709c33fc2f19bda", size = 451719 },
    { url = "https://files.pythonhosted.org/packages/32/05/05c2b27dd9c30432f31738afed0300659cb9415db0ff7429b05dfb09bbde/rpds_py-0.24.0-cp312-cp312-manylinux_2_17_s390x.manylinux2014_s390x.whl", hash = "sha256:a824d2c7a703ba6daaca848f9c3d5cb93af0505be505de70e7e66829affd676e", size = 442546 },
    { url = "https://files.pythonhosted.org/packages/7d/e0/19383c8b5d509bd741532a47821c3e96acf4543d0832beba41b4434bcc49/rpds_py-0.24.0-cp312-cp312-manylinux_2_17_x86_64.manylinux2014_x86_64.whl", hash = "sha256:44d51febb7a114293ffd56c6cf4736cb31cd68c0fddd6aa303ed09ea5a48e029", size = 393695 },
    { url = "https://files.pythonhosted.org/packages/9d/15/39f14e96d94981d0275715ae8ea564772237f3fa89bc3c21e24de934f2c7/rpds_py-0.24.0-cp312-cp312-manylinux_2_5_i686.manylinux1_i686.whl", hash = "sha256:3fab5f4a2c64a8fb64fc13b3d139848817a64d467dd6ed60dcdd6b479e7febc9", size = 427218 },
    { url = "https://files.pythonhosted.org/packages/22/b9/12da7124905a680f690da7a9de6f11de770b5e359f5649972f7181c8bf51/rpds_py-0.24.0-cp312-cp312-musllinux_1_2_aarch64.whl", hash = "sha256:9be4f99bee42ac107870c61dfdb294d912bf81c3c6d45538aad7aecab468b6b7", size = 568062 },
    { url = "https://files.pythonhosted.org/packages/88/17/75229017a2143d915f6f803721a6d721eca24f2659c5718a538afa276b4f/rpds_py-0.24.0-cp312-cp312-musllinux_1_2_i686.whl", hash = "sha256:564c96b6076a98215af52f55efa90d8419cc2ef45d99e314fddefe816bc24f91", size = 596262 },
    { url = "https://files.pythonhosted.org/packages/aa/64/8e8a1d8bd1b6b638d6acb6d41ab2cec7f2067a5b8b4c9175703875159a7c/rpds_py-0.24.0-cp312-cp312-musllinux_1_2_x86_64.whl", hash = "sha256:75a810b7664c17f24bf2ffd7f92416c00ec84b49bb68e6a0d93e542406336b56", size = 564306 },
    { url = "https://files.pythonhosted.org/packages/68/1c/a7eac8d8ed8cb234a9b1064647824c387753343c3fab6ed7c83481ed0be7/rpds_py-0.24.0-cp312-cp312-win32.whl", hash = "sha256:f6016bd950be4dcd047b7475fdf55fb1e1f59fc7403f387be0e8123e4a576d30", size = 224281 },
    { url = "https://files.pythonhosted.org/packages/bb/46/b8b5424d1d21f2f2f3f2d468660085318d4f74a8df8289e3dd6ad224d488/rpds_py-0.24.0-cp312-cp312-win_amd64.whl", hash = "sha256:998c01b8e71cf051c28f5d6f1187abbdf5cf45fc0efce5da6c06447cba997034", size = 239719 },
    { url = "https://files.pythonhosted.org/packages/9d/c3/3607abc770395bc6d5a00cb66385a5479fb8cd7416ddef90393b17ef4340/rpds_py-0.24.0-cp313-cp313-macosx_10_12_x86_64.whl", hash = "sha256:3d2d8e4508e15fc05b31285c4b00ddf2e0eb94259c2dc896771966a163122a0c", size = 367072 },
    { url = "https://files.pythonhosted.org/packages/d8/35/8c7ee0fe465793e3af3298dc5a9f3013bd63e7a69df04ccfded8293a4982/rpds_py-0.24.0-cp313-cp313-macosx_11_0_arm64.whl", hash = "sha256:0f00c16e089282ad68a3820fd0c831c35d3194b7cdc31d6e469511d9bffc535c", size = 351919 },
    { url = "https://files.pythonhosted.org/packages/91/d3/7e1b972501eb5466b9aca46a9c31bcbbdc3ea5a076e9ab33f4438c1d069d/rpds_py-0.24.0-cp313-cp313-manylinux_2_17_aarch64.manylinux2014_aarch64.whl", hash = "sha256:951cc481c0c395c4a08639a469d53b7d4afa252529a085418b82a6b43c45c240", size = 390360 },
    { url = "https://files.pythonhosted.org/packages/a2/a8/ccabb50d3c91c26ad01f9b09a6a3b03e4502ce51a33867c38446df9f896b/rpds_py-0.24.0-cp313-cp313-manylinux_2_17_armv7l.manylinux2014_armv7l.whl", hash = "sha256:c9ca89938dff18828a328af41ffdf3902405a19f4131c88e22e776a8e228c5a8", size = 400704 },
    { url = "https://files.pythonhosted.org/packages/53/ae/5fa5bf0f3bc6ce21b5ea88fc0ecd3a439e7cb09dd5f9ffb3dbe1b6894fc5/rpds_py-0.24.0-cp313-cp313-manylinux_2_17_ppc64le.manylinux2014_ppc64le.whl", hash = "sha256:ed0ef550042a8dbcd657dfb284a8ee00f0ba269d3f2286b0493b15a5694f9fe8", size = 450839 },
    { url = "https://files.pythonhosted.org/packages/e3/ac/c4e18b36d9938247e2b54f6a03746f3183ca20e1edd7d3654796867f5100/rpds_py-0.24.0-cp313-cp313-manylinux_2_17_s390x.manylinux2014_s390x.whl", hash = "sha256:2b2356688e5d958c4d5cb964af865bea84db29971d3e563fb78e46e20fe1848b", size = 441494 },
    { url = "https://files.pythonhosted.org/packages/bf/08/b543969c12a8f44db6c0f08ced009abf8f519191ca6985509e7c44102e3c/rpds_py-0.24.0-cp313-cp313-manylinux_2_17_x86_64.manylinux2014_x86_64.whl", hash = "sha256:78884d155fd15d9f64f5d6124b486f3d3f7fd7cd71a78e9670a0f6f6ca06fb2d", size = 393185 },
    { url = "https://files.pythonhosted.org/packages/da/7e/f6eb6a7042ce708f9dfc781832a86063cea8a125bbe451d663697b51944f/rpds_py-0.24.0-cp313-cp313-manylinux_2_5_i686.manylinux1_i686.whl", hash = "sha256:6a4a535013aeeef13c5532f802708cecae8d66c282babb5cd916379b72110cf7", size = 426168 },
    { url = "https://files.pythonhosted.org/packages/38/b0/6cd2bb0509ac0b51af4bb138e145b7c4c902bb4b724d6fd143689d6e0383/rpds_py-0.24.0-cp313-cp313-musllinux_1_2_aarch64.whl", hash = "sha256:84e0566f15cf4d769dade9b366b7b87c959be472c92dffb70462dd0844d7cbad", size = 567622 },
    { url = "https://files.pythonhosted.org/packages/64/b0/c401f4f077547d98e8b4c2ec6526a80e7cb04f519d416430ec1421ee9e0b/rpds_py-0.24.0-cp313-cp313-musllinux_1_2_i686.whl", hash = "sha256:823e74ab6fbaa028ec89615ff6acb409e90ff45580c45920d4dfdddb069f2120", size = 595435 },
    { url = "https://files.pythonhosted.org/packages/9f/ec/7993b6e803294c87b61c85bd63e11142ccfb2373cf88a61ec602abcbf9d6/rpds_py-0.24.0-cp313-cp313-musllinux_1_2_x86_64.whl", hash = "sha256:c61a2cb0085c8783906b2f8b1f16a7e65777823c7f4d0a6aaffe26dc0d358dd9", size = 563762 },
    { url = "https://files.pythonhosted.org/packages/1f/29/4508003204cb2f461dc2b83dd85f8aa2b915bc98fe6046b9d50d4aa05401/rpds_py-0.24.0-cp313-cp313-win32.whl", hash = "sha256:60d9b630c8025b9458a9d114e3af579a2c54bd32df601c4581bd054e85258143", size = 223510 },
    { url = "https://files.pythonhosted.org/packages/f9/12/09e048d1814195e01f354155fb772fb0854bd3450b5f5a82224b3a319f0e/rpds_py-0.24.0-cp313-cp313-win_amd64.whl", hash = "sha256:6eea559077d29486c68218178ea946263b87f1c41ae7f996b1f30a983c476a5a", size = 239075 },
    { url = "https://files.pythonhosted.org/packages/d2/03/5027cde39bb2408d61e4dd0cf81f815949bb629932a6c8df1701d0257fc4/rpds_py-0.24.0-cp313-cp313t-macosx_10_12_x86_64.whl", hash = "sha256:d09dc82af2d3c17e7dd17120b202a79b578d79f2b5424bda209d9966efeed114", size = 362974 },
    { url = "https://files.pythonhosted.org/packages/bf/10/24d374a2131b1ffafb783e436e770e42dfdb74b69a2cd25eba8c8b29d861/rpds_py-0.24.0-cp313-cp313t-macosx_11_0_arm64.whl", hash = "sha256:5fc13b44de6419d1e7a7e592a4885b323fbc2f46e1f22151e3a8ed3b8b920405", size = 348730 },
    { url = "https://files.pythonhosted.org/packages/7a/d1/1ef88d0516d46cd8df12e5916966dbf716d5ec79b265eda56ba1b173398c/rpds_py-0.24.0-cp313-cp313t-manylinux_2_17_aarch64.manylinux2014_aarch64.whl", hash = "sha256:c347a20d79cedc0a7bd51c4d4b7dbc613ca4e65a756b5c3e57ec84bd43505b47", size = 387627 },
    { url = "https://files.pythonhosted.org/packages/4e/35/07339051b8b901ecefd449ebf8e5522e92bcb95e1078818cbfd9db8e573c/rpds_py-0.24.0-cp313-cp313t-manylinux_2_17_armv7l.manylinux2014_armv7l.whl", hash = "sha256:20f2712bd1cc26a3cc16c5a1bfee9ed1abc33d4cdf1aabd297fe0eb724df4272", size = 394094 },
    { url = "https://files.pythonhosted.org/packages/dc/62/ee89ece19e0ba322b08734e95441952062391065c157bbd4f8802316b4f1/rpds_py-0.24.0-cp313-cp313t-manylinux_2_17_ppc64le.manylinux2014_ppc64le.whl", hash = "sha256:aad911555286884be1e427ef0dc0ba3929e6821cbeca2194b13dc415a462c7fd", size = 449639 },
    { url = "https://files.pythonhosted.org/packages/15/24/b30e9f9e71baa0b9dada3a4ab43d567c6b04a36d1cb531045f7a8a0a7439/rpds_py-0.24.0-cp313-cp313t-manylinux_2_17_s390x.manylinux2014_s390x.whl", hash = "sha256:0aeb3329c1721c43c58cae274d7d2ca85c1690d89485d9c63a006cb79a85771a", size = 438584 },
    { url = "https://files.pythonhosted.org/packages/28/d9/49f7b8f3b4147db13961e19d5e30077cd0854ccc08487026d2cb2142aa4a/rpds_py-0.24.0-cp313-cp313t-manylinux_2_17_x86_64.manylinux2014_x86_64.whl", hash = "sha256:2a0f156e9509cee987283abd2296ec816225145a13ed0391df8f71bf1d789e2d", size = 391047 },
    { url = "https://files.pythonhosted.org/packages/49/b0/e66918d0972c33a259ba3cd7b7ff10ed8bd91dbcfcbec6367b21f026db75/rpds_py-0.24.0-cp313-cp313t-manylinux_2_5_i686.manylinux1_i686.whl", hash = "sha256:aa6800adc8204ce898c8a424303969b7aa6a5e4ad2789c13f8648739830323b7", size = 418085 },
    { url = "https://files.pythonhosted.org/packages/e1/6b/99ed7ea0a94c7ae5520a21be77a82306aac9e4e715d4435076ead07d05c6/rpds_py-0.24.0-cp313-cp313t-musllinux_1_2_aarch64.whl", hash = "sha256:a18fc371e900a21d7392517c6f60fe859e802547309e94313cd8181ad9db004d", size = 564498 },
    { url = "https://files.pythonhosted.org/packages/28/26/1cacfee6b800e6fb5f91acecc2e52f17dbf8b0796a7c984b4568b6d70e38/rpds_py-0.24.0-cp313-cp313t-musllinux_1_2_i686.whl", hash = "sha256:9168764133fd919f8dcca2ead66de0105f4ef5659cbb4fa044f7014bed9a1797", size = 590202 },
    { url = "https://files.pythonhosted.org/packages/a9/9e/57bd2f9fba04a37cef673f9a66b11ca8c43ccdd50d386c455cd4380fe461/rpds_py-0.24.0-cp313-cp313t-musllinux_1_2_x86_64.whl", hash = "sha256:5f6e3cec44ba05ee5cbdebe92d052f69b63ae792e7d05f1020ac5e964394080c", size = 561771 },
    { url = "https://files.pythonhosted.org/packages/9f/cf/b719120f375ab970d1c297dbf8de1e3c9edd26fe92c0ed7178dd94b45992/rpds_py-0.24.0-cp313-cp313t-win32.whl", hash = "sha256:8ebc7e65ca4b111d928b669713865f021b7773350eeac4a31d3e70144297baba", size = 221195 },
    { url = "https://files.pythonhosted.org/packages/2d/e5/22865285789f3412ad0c3d7ec4dc0a3e86483b794be8a5d9ed5a19390900/rpds_py-0.24.0-cp313-cp313t-win_amd64.whl", hash = "sha256:675269d407a257b8c00a6b58205b72eec8231656506c56fd429d924ca00bb350", size = 237354 },
    { url = "https://files.pythonhosted.org/packages/65/53/40bcc246a8354530d51a26d2b5b9afd1deacfb0d79e67295cc74df362f52/rpds_py-0.24.0-pp311-pypy311_pp73-macosx_10_12_x86_64.whl", hash = "sha256:f9e0057a509e096e47c87f753136c9b10d7a91842d8042c2ee6866899a717c0d", size = 378386 },
    { url = "https://files.pythonhosted.org/packages/80/b0/5ea97dd2f53e3618560aa1f9674e896e63dff95a9b796879a201bc4c1f00/rpds_py-0.24.0-pp311-pypy311_pp73-macosx_11_0_arm64.whl", hash = "sha256:d6e109a454412ab82979c5b1b3aee0604eca4bbf9a02693bb9df027af2bfa91a", size = 363440 },
    { url = "https://files.pythonhosted.org/packages/57/9d/259b6eada6f747cdd60c9a5eb3efab15f6704c182547149926c38e5bd0d5/rpds_py-0.24.0-pp311-pypy311_pp73-manylinux_2_17_aarch64.manylinux2014_aarch64.whl", hash = "sha256:fc1c892b1ec1f8cbd5da8de287577b455e388d9c328ad592eabbdcb6fc93bee5", size = 388816 },
    { url = "https://files.pythonhosted.org/packages/94/c1/faafc7183712f89f4b7620c3c15979ada13df137d35ef3011ae83e93b005/rpds_py-0.24.0-pp311-pypy311_pp73-manylinux_2_17_armv7l.manylinux2014_armv7l.whl", hash = "sha256:9c39438c55983d48f4bb3487734d040e22dad200dab22c41e331cee145e7a50d", size = 395058 },
    { url = "https://files.pythonhosted.org/packages/6c/96/d7fa9d2a7b7604a61da201cc0306a355006254942093779d7121c64700ce/rpds_py-0.24.0-pp311-pypy311_pp73-manylinux_2_17_ppc64le.manylinux2014_ppc64le.whl", hash = "sha256:9d7e8ce990ae17dda686f7e82fd41a055c668e13ddcf058e7fb5e9da20b57793", size = 448692 },
    { url = "https://files.pythonhosted.org/packages/96/37/a3146c6eebc65d6d8c96cc5ffdcdb6af2987412c789004213227fbe52467/rpds_py-0.24.0-pp311-pypy311_pp73-manylinux_2_17_s390x.manylinux2014_s390x.whl", hash = "sha256:9ea7f4174d2e4194289cb0c4e172d83e79a6404297ff95f2875cf9ac9bced8ba", size = 446462 },
    { url = "https://files.pythonhosted.org/packages/1f/13/6481dfd9ac7de43acdaaa416e3a7da40bc4bb8f5c6ca85e794100aa54596/rpds_py-0.24.0-pp311-pypy311_pp73-manylinux_2_17_x86_64.manylinux2014_x86_64.whl", hash = "sha256:bb2954155bb8f63bb19d56d80e5e5320b61d71084617ed89efedb861a684baea", size = 390460 },
    { url = "https://files.pythonhosted.org/packages/61/e1/37e36bce65e109543cc4ff8d23206908649023549604fa2e7fbeba5342f7/rpds_py-0.24.0-pp311-pypy311_pp73-manylinux_2_5_i686.manylinux1_i686.whl", hash = "sha256:04f2b712a2206e13800a8136b07aaedc23af3facab84918e7aa89e4be0260032", size = 421609 },
    { url = "https://files.pythonhosted.org/packages/20/dd/1f1a923d6cd798b8582176aca8a0784676f1a0449fb6f07fce6ac1cdbfb6/rpds_py-0.24.0-pp311-pypy311_pp73-musllinux_1_2_aarch64.whl", hash = "sha256:eda5c1e2a715a4cbbca2d6d304988460942551e4e5e3b7457b50943cd741626d", size = 565818 },
    { url = "https://files.pythonhosted.org/packages/56/ec/d8da6df6a1eb3a418944a17b1cb38dd430b9e5a2e972eafd2b06f10c7c46/rpds_py-0.24.0-pp311-pypy311_pp73-musllinux_1_2_i686.whl", hash = "sha256:9abc80fe8c1f87218db116016de575a7998ab1629078c90840e8d11ab423ee25", size = 592627 },
    { url = "https://files.pythonhosted.org/packages/b3/14/c492b9c7d5dd133e13f211ddea6bb9870f99e4f73932f11aa00bc09a9be9/rpds_py-0.24.0-pp311-pypy311_pp73-musllinux_1_2_x86_64.whl", hash = "sha256:6a727fd083009bc83eb83d6950f0c32b3c94c8b80a9b667c87f4bd1274ca30ba", size = 560885 },
]

[[package]]
name = "rsa"
version = "4.9"
source = { registry = "https://pypi.org/simple" }
dependencies = [
    { name = "pyasn1" },
]
sdist = { url = "https://files.pythonhosted.org/packages/aa/65/7d973b89c4d2351d7fb232c2e452547ddfa243e93131e7cfa766da627b52/rsa-4.9.tar.gz", hash = "sha256:e38464a49c6c85d7f1351b0126661487a7e0a14a50f1675ec50eb34d4f20ef21", size = 29711 }
wheels = [
    { url = "https://files.pythonhosted.org/packages/49/97/fa78e3d2f65c02c8e1268b9aba606569fe97f6c8f7c2d74394553347c145/rsa-4.9-py3-none-any.whl", hash = "sha256:90260d9058e514786967344d0ef75fa8727eed8a7d2e43ce9f4bcf1b536174f7", size = 34315 },
]

[[package]]
name = "ruff"
version = "0.9.6"
source = { registry = "https://pypi.org/simple" }
sdist = { url = "https://files.pythonhosted.org/packages/2a/e1/e265aba384343dd8ddd3083f5e33536cd17e1566c41453a5517b5dd443be/ruff-0.9.6.tar.gz", hash = "sha256:81761592f72b620ec8fa1068a6fd00e98a5ebee342a3642efd84454f3031dca9", size = 3639454 }
wheels = [
    { url = "https://files.pythonhosted.org/packages/76/e3/3d2c022e687e18cf5d93d6bfa2722d46afc64eaa438c7fbbdd603b3597be/ruff-0.9.6-py3-none-linux_armv6l.whl", hash = "sha256:2f218f356dd2d995839f1941322ff021c72a492c470f0b26a34f844c29cdf5ba", size = 11714128 },
    { url = "https://files.pythonhosted.org/packages/e1/22/aff073b70f95c052e5c58153cba735748c9e70107a77d03420d7850710a0/ruff-0.9.6-py3-none-macosx_10_12_x86_64.whl", hash = "sha256:b908ff4df65dad7b251c9968a2e4560836d8f5487c2f0cc238321ed951ea0504", size = 11682539 },
    { url = "https://files.pythonhosted.org/packages/75/a7/f5b7390afd98a7918582a3d256cd3e78ba0a26165a467c1820084587cbf9/ruff-0.9.6-py3-none-macosx_11_0_arm64.whl", hash = "sha256:b109c0ad2ececf42e75fa99dc4043ff72a357436bb171900714a9ea581ddef83", size = 11132512 },
    { url = "https://files.pythonhosted.org/packages/a6/e3/45de13ef65047fea2e33f7e573d848206e15c715e5cd56095589a7733d04/ruff-0.9.6-py3-none-manylinux_2_17_aarch64.manylinux2014_aarch64.whl", hash = "sha256:1de4367cca3dac99bcbd15c161404e849bb0bfd543664db39232648dc00112dc", size = 11929275 },
    { url = "https://files.pythonhosted.org/packages/7d/f2/23d04cd6c43b2e641ab961ade8d0b5edb212ecebd112506188c91f2a6e6c/ruff-0.9.6-py3-none-manylinux_2_17_armv7l.manylinux2014_armv7l.whl", hash = "sha256:ac3ee4d7c2c92ddfdaedf0bf31b2b176fa7aa8950efc454628d477394d35638b", size = 11466502 },
    { url = "https://files.pythonhosted.org/packages/b5/6f/3a8cf166f2d7f1627dd2201e6cbc4cb81f8b7d58099348f0c1ff7b733792/ruff-0.9.6-py3-none-manylinux_2_17_i686.manylinux2014_i686.whl", hash = "sha256:5dc1edd1775270e6aa2386119aea692039781429f0be1e0949ea5884e011aa8e", size = 12676364 },
    { url = "https://files.pythonhosted.org/packages/f5/c4/db52e2189983c70114ff2b7e3997e48c8318af44fe83e1ce9517570a50c6/ruff-0.9.6-py3-none-manylinux_2_17_ppc64.manylinux2014_ppc64.whl", hash = "sha256:4a091729086dffa4bd070aa5dab7e39cc6b9d62eb2bef8f3d91172d30d599666", size = 13335518 },
    { url = "https://files.pythonhosted.org/packages/66/44/545f8a4d136830f08f4d24324e7db957c5374bf3a3f7a6c0bc7be4623a37/ruff-0.9.6-py3-none-manylinux_2_17_ppc64le.manylinux2014_ppc64le.whl", hash = "sha256:d1bbc6808bf7b15796cef0815e1dfb796fbd383e7dbd4334709642649625e7c5", size = 12823287 },
    { url = "https://files.pythonhosted.org/packages/c5/26/8208ef9ee7431032c143649a9967c3ae1aae4257d95e6f8519f07309aa66/ruff-0.9.6-py3-none-manylinux_2_17_s390x.manylinux2014_s390x.whl", hash = "sha256:589d1d9f25b5754ff230dce914a174a7c951a85a4e9270613a2b74231fdac2f5", size = 14592374 },
    { url = "https://files.pythonhosted.org/packages/31/70/e917781e55ff39c5b5208bda384fd397ffd76605e68544d71a7e40944945/ruff-0.9.6-py3-none-manylinux_2_17_x86_64.manylinux2014_x86_64.whl", hash = "sha256:dc61dd5131742e21103fbbdcad683a8813be0e3c204472d520d9a5021ca8b217", size = 12500173 },
    { url = "https://files.pythonhosted.org/packages/84/f5/e4ddee07660f5a9622a9c2b639afd8f3104988dc4f6ba0b73ffacffa9a8c/ruff-0.9.6-py3-none-musllinux_1_2_aarch64.whl", hash = "sha256:5e2d9126161d0357e5c8f30b0bd6168d2c3872372f14481136d13de9937f79b6", size = 11906555 },
    { url = "https://files.pythonhosted.org/packages/f1/2b/6ff2fe383667075eef8656b9892e73dd9b119b5e3add51298628b87f6429/ruff-0.9.6-py3-none-musllinux_1_2_armv7l.whl", hash = "sha256:68660eab1a8e65babb5229a1f97b46e3120923757a68b5413d8561f8a85d4897", size = 11538958 },
    { url = "https://files.pythonhosted.org/packages/3c/db/98e59e90de45d1eb46649151c10a062d5707b5b7f76f64eb1e29edf6ebb1/ruff-0.9.6-py3-none-musllinux_1_2_i686.whl", hash = "sha256:c4cae6c4cc7b9b4017c71114115db0445b00a16de3bcde0946273e8392856f08", size = 12117247 },
    { url = "https://files.pythonhosted.org/packages/ec/bc/54e38f6d219013a9204a5a2015c09e7a8c36cedcd50a4b01ac69a550b9d9/ruff-0.9.6-py3-none-musllinux_1_2_x86_64.whl", hash = "sha256:19f505b643228b417c1111a2a536424ddde0db4ef9023b9e04a46ed8a1cb4656", size = 12554647 },
    { url = "https://files.pythonhosted.org/packages/a5/7d/7b461ab0e2404293c0627125bb70ac642c2e8d55bf590f6fce85f508f1b2/ruff-0.9.6-py3-none-win32.whl", hash = "sha256:194d8402bceef1b31164909540a597e0d913c0e4952015a5b40e28c146121b5d", size = 9949214 },
    { url = "https://files.pythonhosted.org/packages/ee/30/c3cee10f915ed75a5c29c1e57311282d1a15855551a64795c1b2bbe5cf37/ruff-0.9.6-py3-none-win_amd64.whl", hash = "sha256:03482d5c09d90d4ee3f40d97578423698ad895c87314c4de39ed2af945633caa", size = 10999914 },
    { url = "https://files.pythonhosted.org/packages/e8/a8/d71f44b93e3aa86ae232af1f2126ca7b95c0f515ec135462b3e1f351441c/ruff-0.9.6-py3-none-win_arm64.whl", hash = "sha256:0e2bb706a2be7ddfea4a4af918562fdc1bcb16df255e5fa595bbd800ce322a5a", size = 10177499 },
]

[[package]]
name = "scikit-image"
version = "0.25.2"
source = { registry = "https://pypi.org/simple" }
dependencies = [
    { name = "imageio" },
    { name = "lazy-loader" },
    { name = "networkx" },
    { name = "numpy" },
    { name = "packaging" },
    { name = "pillow" },
    { name = "scipy" },
    { name = "tifffile" },
]
sdist = { url = "https://files.pythonhosted.org/packages/c7/a8/3c0f256012b93dd2cb6fda9245e9f4bff7dc0486880b248005f15ea2255e/scikit_image-0.25.2.tar.gz", hash = "sha256:e5a37e6cd4d0c018a7a55b9d601357e3382826d3888c10d0213fc63bff977dde", size = 22693594 }
wheels = [
    { url = "https://files.pythonhosted.org/packages/c4/97/3051c68b782ee3f1fb7f8f5bb7d535cf8cb92e8aae18fa9c1cdf7e15150d/scikit_image-0.25.2-cp311-cp311-macosx_10_9_x86_64.whl", hash = "sha256:f4bac9196fb80d37567316581c6060763b0f4893d3aca34a9ede3825bc035b17", size = 14003057 },
    { url = "https://files.pythonhosted.org/packages/19/23/257fc696c562639826065514d551b7b9b969520bd902c3a8e2fcff5b9e17/scikit_image-0.25.2-cp311-cp311-macosx_12_0_arm64.whl", hash = "sha256:d989d64ff92e0c6c0f2018c7495a5b20e2451839299a018e0e5108b2680f71e0", size = 13180335 },
    { url = "https://files.pythonhosted.org/packages/ef/14/0c4a02cb27ca8b1e836886b9ec7c9149de03053650e9e2ed0625f248dd92/scikit_image-0.25.2-cp311-cp311-manylinux_2_17_aarch64.manylinux2014_aarch64.whl", hash = "sha256:b2cfc96b27afe9a05bc92f8c6235321d3a66499995675b27415e0d0c76625173", size = 14144783 },
    { url = "https://files.pythonhosted.org/packages/dd/9b/9fb556463a34d9842491d72a421942c8baff4281025859c84fcdb5e7e602/scikit_image-0.25.2-cp311-cp311-manylinux_2_17_x86_64.manylinux2014_x86_64.whl", hash = "sha256:24cc986e1f4187a12aa319f777b36008764e856e5013666a4a83f8df083c2641", size = 14785376 },
    { url = "https://files.pythonhosted.org/packages/de/ec/b57c500ee85885df5f2188f8bb70398481393a69de44a00d6f1d055f103c/scikit_image-0.25.2-cp311-cp311-win_amd64.whl", hash = "sha256:b4f6b61fc2db6340696afe3db6b26e0356911529f5f6aee8c322aa5157490c9b", size = 12791698 },
    { url = "https://files.pythonhosted.org/packages/35/8c/5df82881284459f6eec796a5ac2a0a304bb3384eec2e73f35cfdfcfbf20c/scikit_image-0.25.2-cp312-cp312-macosx_10_13_x86_64.whl", hash = "sha256:8db8dd03663112783221bf01ccfc9512d1cc50ac9b5b0fe8f4023967564719fb", size = 13986000 },
    { url = "https://files.pythonhosted.org/packages/ce/e6/93bebe1abcdce9513ffec01d8af02528b4c41fb3c1e46336d70b9ed4ef0d/scikit_image-0.25.2-cp312-cp312-macosx_12_0_arm64.whl", hash = "sha256:483bd8cc10c3d8a7a37fae36dfa5b21e239bd4ee121d91cad1f81bba10cfb0ed", size = 13235893 },
    { url = "https://files.pythonhosted.org/packages/53/4b/eda616e33f67129e5979a9eb33c710013caa3aa8a921991e6cc0b22cea33/scikit_image-0.25.2-cp312-cp312-manylinux_2_17_aarch64.manylinux2014_aarch64.whl", hash = "sha256:9d1e80107bcf2bf1291acfc0bf0425dceb8890abe9f38d8e94e23497cbf7ee0d", size = 14178389 },
    { url = "https://files.pythonhosted.org/packages/6b/b5/b75527c0f9532dd8a93e8e7cd8e62e547b9f207d4c11e24f0006e8646b36/scikit_image-0.25.2-cp312-cp312-manylinux_2_17_x86_64.manylinux2014_x86_64.whl", hash = "sha256:a17e17eb8562660cc0d31bb55643a4da996a81944b82c54805c91b3fe66f4824", size = 15003435 },
    { url = "https://files.pythonhosted.org/packages/34/e3/49beb08ebccda3c21e871b607c1cb2f258c3fa0d2f609fed0a5ba741b92d/scikit_image-0.25.2-cp312-cp312-win_amd64.whl", hash = "sha256:bdd2b8c1de0849964dbc54037f36b4e9420157e67e45a8709a80d727f52c7da2", size = 12899474 },
    { url = "https://files.pythonhosted.org/packages/e6/7c/9814dd1c637f7a0e44342985a76f95a55dd04be60154247679fd96c7169f/scikit_image-0.25.2-cp313-cp313-macosx_10_13_x86_64.whl", hash = "sha256:7efa888130f6c548ec0439b1a7ed7295bc10105458a421e9bf739b457730b6da", size = 13921841 },
    { url = "https://files.pythonhosted.org/packages/84/06/66a2e7661d6f526740c309e9717d3bd07b473661d5cdddef4dd978edab25/scikit_image-0.25.2-cp313-cp313-macosx_12_0_arm64.whl", hash = "sha256:dd8011efe69c3641920614d550f5505f83658fe33581e49bed86feab43a180fc", size = 13196862 },
    { url = "https://files.pythonhosted.org/packages/4e/63/3368902ed79305f74c2ca8c297dfeb4307269cbe6402412668e322837143/scikit_image-0.25.2-cp313-cp313-manylinux_2_17_aarch64.manylinux2014_aarch64.whl", hash = "sha256:28182a9d3e2ce3c2e251383bdda68f8d88d9fff1a3ebe1eb61206595c9773341", size = 14117785 },
    { url = "https://files.pythonhosted.org/packages/cd/9b/c3da56a145f52cd61a68b8465d6a29d9503bc45bc993bb45e84371c97d94/scikit_image-0.25.2-cp313-cp313-manylinux_2_17_x86_64.manylinux2014_x86_64.whl", hash = "sha256:b8abd3c805ce6944b941cfed0406d88faeb19bab3ed3d4b50187af55cf24d147", size = 14977119 },
    { url = "https://files.pythonhosted.org/packages/8a/97/5fcf332e1753831abb99a2525180d3fb0d70918d461ebda9873f66dcc12f/scikit_image-0.25.2-cp313-cp313-win_amd64.whl", hash = "sha256:64785a8acefee460ec49a354706db0b09d1f325674107d7fa3eadb663fb56d6f", size = 12885116 },
    { url = "https://files.pythonhosted.org/packages/10/cc/75e9f17e3670b5ed93c32456fda823333c6279b144cd93e2c03aa06aa472/scikit_image-0.25.2-cp313-cp313t-manylinux_2_17_x86_64.manylinux2014_x86_64.whl", hash = "sha256:330d061bd107d12f8d68f1d611ae27b3b813b8cdb0300a71d07b1379178dd4cd", size = 13862801 },
]

[[package]]
name = "scikit-learn"
version = "1.6.1"
source = { registry = "https://pypi.org/simple" }
dependencies = [
    { name = "joblib" },
    { name = "numpy" },
    { name = "scipy" },
    { name = "threadpoolctl" },
]
sdist = { url = "https://files.pythonhosted.org/packages/9e/a5/4ae3b3a0755f7b35a280ac90b28817d1f380318973cff14075ab41ef50d9/scikit_learn-1.6.1.tar.gz", hash = "sha256:b4fc2525eca2c69a59260f583c56a7557c6ccdf8deafdba6e060f94c1c59738e", size = 7068312 }
wheels = [
    { url = "https://files.pythonhosted.org/packages/6c/2a/e291c29670795406a824567d1dfc91db7b699799a002fdaa452bceea8f6e/scikit_learn-1.6.1-cp311-cp311-macosx_10_9_x86_64.whl", hash = "sha256:72abc587c75234935e97d09aa4913a82f7b03ee0b74111dcc2881cba3c5a7b33", size = 12102620 },
    { url = "https://files.pythonhosted.org/packages/25/92/ee1d7a00bb6b8c55755d4984fd82608603a3cc59959245068ce32e7fb808/scikit_learn-1.6.1-cp311-cp311-macosx_12_0_arm64.whl", hash = "sha256:b3b00cdc8f1317b5f33191df1386c0befd16625f49d979fe77a8d44cae82410d", size = 11116234 },
    { url = "https://files.pythonhosted.org/packages/30/cd/ed4399485ef364bb25f388ab438e3724e60dc218c547a407b6e90ccccaef/scikit_learn-1.6.1-cp311-cp311-manylinux_2_17_aarch64.manylinux2014_aarch64.whl", hash = "sha256:dc4765af3386811c3ca21638f63b9cf5ecf66261cc4815c1db3f1e7dc7b79db2", size = 12592155 },
    { url = "https://files.pythonhosted.org/packages/a8/f3/62fc9a5a659bb58a03cdd7e258956a5824bdc9b4bb3c5d932f55880be569/scikit_learn-1.6.1-cp311-cp311-manylinux_2_17_x86_64.manylinux2014_x86_64.whl", hash = "sha256:25fc636bdaf1cc2f4a124a116312d837148b5e10872147bdaf4887926b8c03d8", size = 13497069 },
    { url = "https://files.pythonhosted.org/packages/a1/a6/c5b78606743a1f28eae8f11973de6613a5ee87366796583fb74c67d54939/scikit_learn-1.6.1-cp311-cp311-win_amd64.whl", hash = "sha256:fa909b1a36e000a03c382aade0bd2063fd5680ff8b8e501660c0f59f021a6415", size = 11139809 },
    { url = "https://files.pythonhosted.org/packages/0a/18/c797c9b8c10380d05616db3bfb48e2a3358c767affd0857d56c2eb501caa/scikit_learn-1.6.1-cp312-cp312-macosx_10_13_x86_64.whl", hash = "sha256:926f207c804104677af4857b2c609940b743d04c4c35ce0ddc8ff4f053cddc1b", size = 12104516 },
    { url = "https://files.pythonhosted.org/packages/c4/b7/2e35f8e289ab70108f8cbb2e7a2208f0575dc704749721286519dcf35f6f/scikit_learn-1.6.1-cp312-cp312-macosx_12_0_arm64.whl", hash = "sha256:2c2cae262064e6a9b77eee1c8e768fc46aa0b8338c6a8297b9b6759720ec0ff2", size = 11167837 },
    { url = "https://files.pythonhosted.org/packages/a4/f6/ff7beaeb644bcad72bcfd5a03ff36d32ee4e53a8b29a639f11bcb65d06cd/scikit_learn-1.6.1-cp312-cp312-manylinux_2_17_aarch64.manylinux2014_aarch64.whl", hash = "sha256:1061b7c028a8663fb9a1a1baf9317b64a257fcb036dae5c8752b2abef31d136f", size = 12253728 },
    { url = "https://files.pythonhosted.org/packages/29/7a/8bce8968883e9465de20be15542f4c7e221952441727c4dad24d534c6d99/scikit_learn-1.6.1-cp312-cp312-manylinux_2_17_x86_64.manylinux2014_x86_64.whl", hash = "sha256:2e69fab4ebfc9c9b580a7a80111b43d214ab06250f8a7ef590a4edf72464dd86", size = 13147700 },
    { url = "https://files.pythonhosted.org/packages/62/27/585859e72e117fe861c2079bcba35591a84f801e21bc1ab85bce6ce60305/scikit_learn-1.6.1-cp312-cp312-win_amd64.whl", hash = "sha256:70b1d7e85b1c96383f872a519b3375f92f14731e279a7b4c6cfd650cf5dffc52", size = 11110613 },
    { url = "https://files.pythonhosted.org/packages/2e/59/8eb1872ca87009bdcdb7f3cdc679ad557b992c12f4b61f9250659e592c63/scikit_learn-1.6.1-cp313-cp313-macosx_10_13_x86_64.whl", hash = "sha256:2ffa1e9e25b3d93990e74a4be2c2fc61ee5af85811562f1288d5d055880c4322", size = 12010001 },
    { url = "https://files.pythonhosted.org/packages/9d/05/f2fc4effc5b32e525408524c982c468c29d22f828834f0625c5ef3d601be/scikit_learn-1.6.1-cp313-cp313-macosx_12_0_arm64.whl", hash = "sha256:dc5cf3d68c5a20ad6d571584c0750ec641cc46aeef1c1507be51300e6003a7e1", size = 11096360 },
    { url = "https://files.pythonhosted.org/packages/c8/e4/4195d52cf4f113573fb8ebc44ed5a81bd511a92c0228889125fac2f4c3d1/scikit_learn-1.6.1-cp313-cp313-manylinux_2_17_aarch64.manylinux2014_aarch64.whl", hash = "sha256:c06beb2e839ecc641366000ca84f3cf6fa9faa1777e29cf0c04be6e4d096a348", size = 12209004 },
    { url = "https://files.pythonhosted.org/packages/94/be/47e16cdd1e7fcf97d95b3cb08bde1abb13e627861af427a3651fcb80b517/scikit_learn-1.6.1-cp313-cp313-manylinux_2_17_x86_64.manylinux2014_x86_64.whl", hash = "sha256:e8ca8cb270fee8f1f76fa9bfd5c3507d60c6438bbee5687f81042e2bb98e5a97", size = 13171776 },
    { url = "https://files.pythonhosted.org/packages/34/b0/ca92b90859070a1487827dbc672f998da95ce83edce1270fc23f96f1f61a/scikit_learn-1.6.1-cp313-cp313-win_amd64.whl", hash = "sha256:7a1c43c8ec9fde528d664d947dc4c0789be4077a3647f232869f41d9bf50e0fb", size = 11071865 },
    { url = "https://files.pythonhosted.org/packages/12/ae/993b0fb24a356e71e9a894e42b8a9eec528d4c70217353a1cd7a48bc25d4/scikit_learn-1.6.1-cp313-cp313t-macosx_10_13_x86_64.whl", hash = "sha256:a17c1dea1d56dcda2fac315712f3651a1fea86565b64b48fa1bc090249cbf236", size = 11955804 },
    { url = "https://files.pythonhosted.org/packages/d6/54/32fa2ee591af44507eac86406fa6bba968d1eb22831494470d0a2e4a1eb1/scikit_learn-1.6.1-cp313-cp313t-macosx_12_0_arm64.whl", hash = "sha256:6a7aa5f9908f0f28f4edaa6963c0a6183f1911e63a69aa03782f0d924c830a35", size = 11100530 },
    { url = "https://files.pythonhosted.org/packages/3f/58/55856da1adec655bdce77b502e94a267bf40a8c0b89f8622837f89503b5a/scikit_learn-1.6.1-cp313-cp313t-manylinux_2_17_x86_64.manylinux2014_x86_64.whl", hash = "sha256:0650e730afb87402baa88afbf31c07b84c98272622aaba002559b614600ca691", size = 12433852 },
    { url = "https://files.pythonhosted.org/packages/ff/4f/c83853af13901a574f8f13b645467285a48940f185b690936bb700a50863/scikit_learn-1.6.1-cp313-cp313t-win_amd64.whl", hash = "sha256:3f59fe08dc03ea158605170eb52b22a105f238a5d512c4470ddeca71feae8e5f", size = 11337256 },
]

[[package]]
name = "scipy"
version = "1.15.2"
source = { registry = "https://pypi.org/simple" }
dependencies = [
    { name = "numpy" },
]
sdist = { url = "https://files.pythonhosted.org/packages/b7/b9/31ba9cd990e626574baf93fbc1ac61cf9ed54faafd04c479117517661637/scipy-1.15.2.tar.gz", hash = "sha256:cd58a314d92838f7e6f755c8a2167ead4f27e1fd5c1251fd54289569ef3495ec", size = 59417316 }
wheels = [
    { url = "https://files.pythonhosted.org/packages/40/1f/bf0a5f338bda7c35c08b4ed0df797e7bafe8a78a97275e9f439aceb46193/scipy-1.15.2-cp311-cp311-macosx_10_13_x86_64.whl", hash = "sha256:92233b2df6938147be6fa8824b8136f29a18f016ecde986666be5f4d686a91a4", size = 38703651 },
    { url = "https://files.pythonhosted.org/packages/de/54/db126aad3874601048c2c20ae3d8a433dbfd7ba8381551e6f62606d9bd8e/scipy-1.15.2-cp311-cp311-macosx_12_0_arm64.whl", hash = "sha256:62ca1ff3eb513e09ed17a5736929429189adf16d2d740f44e53270cc800ecff1", size = 30102038 },
    { url = "https://files.pythonhosted.org/packages/61/d8/84da3fffefb6c7d5a16968fe5b9f24c98606b165bb801bb0b8bc3985200f/scipy-1.15.2-cp311-cp311-macosx_14_0_arm64.whl", hash = "sha256:4c6676490ad76d1c2894d77f976144b41bd1a4052107902238047fb6a473e971", size = 22375518 },
    { url = "https://files.pythonhosted.org/packages/44/78/25535a6e63d3b9c4c90147371aedb5d04c72f3aee3a34451f2dc27c0c07f/scipy-1.15.2-cp311-cp311-macosx_14_0_x86_64.whl", hash = "sha256:a8bf5cb4a25046ac61d38f8d3c3426ec11ebc350246a4642f2f315fe95bda655", size = 25142523 },
    { url = "https://files.pythonhosted.org/packages/e0/22/4b4a26fe1cd9ed0bc2b2cb87b17d57e32ab72c346949eaf9288001f8aa8e/scipy-1.15.2-cp311-cp311-manylinux_2_17_aarch64.manylinux2014_aarch64.whl", hash = "sha256:6a8e34cf4c188b6dd004654f88586d78f95639e48a25dfae9c5e34a6dc34547e", size = 35491547 },
    { url = "https://files.pythonhosted.org/packages/32/ea/564bacc26b676c06a00266a3f25fdfe91a9d9a2532ccea7ce6dd394541bc/scipy-1.15.2-cp311-cp311-manylinux_2_17_x86_64.manylinux2014_x86_64.whl", hash = "sha256:28a0d2c2075946346e4408b211240764759e0fabaeb08d871639b5f3b1aca8a0", size = 37634077 },
    { url = "https://files.pythonhosted.org/packages/43/c2/bfd4e60668897a303b0ffb7191e965a5da4056f0d98acfb6ba529678f0fb/scipy-1.15.2-cp311-cp311-musllinux_1_2_aarch64.whl", hash = "sha256:42dabaaa798e987c425ed76062794e93a243be8f0f20fff6e7a89f4d61cb3d40", size = 37231657 },
    { url = "https://files.pythonhosted.org/packages/4a/75/5f13050bf4f84c931bcab4f4e83c212a36876c3c2244475db34e4b5fe1a6/scipy-1.15.2-cp311-cp311-musllinux_1_2_x86_64.whl", hash = "sha256:6f5e296ec63c5da6ba6fa0343ea73fd51b8b3e1a300b0a8cae3ed4b1122c7462", size = 40035857 },
    { url = "https://files.pythonhosted.org/packages/b9/8b/7ec1832b09dbc88f3db411f8cdd47db04505c4b72c99b11c920a8f0479c3/scipy-1.15.2-cp311-cp311-win_amd64.whl", hash = "sha256:597a0c7008b21c035831c39927406c6181bcf8f60a73f36219b69d010aa04737", size = 41217654 },
    { url = "https://files.pythonhosted.org/packages/4b/5d/3c78815cbab499610f26b5bae6aed33e227225a9fa5290008a733a64f6fc/scipy-1.15.2-cp312-cp312-macosx_10_13_x86_64.whl", hash = "sha256:c4697a10da8f8765bb7c83e24a470da5797e37041edfd77fd95ba3811a47c4fd", size = 38756184 },
    { url = "https://files.pythonhosted.org/packages/37/20/3d04eb066b471b6e171827548b9ddb3c21c6bbea72a4d84fc5989933910b/scipy-1.15.2-cp312-cp312-macosx_12_0_arm64.whl", hash = "sha256:869269b767d5ee7ea6991ed7e22b3ca1f22de73ab9a49c44bad338b725603301", size = 30163558 },
    { url = "https://files.pythonhosted.org/packages/a4/98/e5c964526c929ef1f795d4c343b2ff98634ad2051bd2bbadfef9e772e413/scipy-1.15.2-cp312-cp312-macosx_14_0_arm64.whl", hash = "sha256:bad78d580270a4d32470563ea86c6590b465cb98f83d760ff5b0990cb5518a93", size = 22437211 },
    { url = "https://files.pythonhosted.org/packages/1d/cd/1dc7371e29195ecbf5222f9afeedb210e0a75057d8afbd942aa6cf8c8eca/scipy-1.15.2-cp312-cp312-macosx_14_0_x86_64.whl", hash = "sha256:b09ae80010f52efddb15551025f9016c910296cf70adbf03ce2a8704f3a5ad20", size = 25232260 },
    { url = "https://files.pythonhosted.org/packages/f0/24/1a181a9e5050090e0b5138c5f496fee33293c342b788d02586bc410c6477/scipy-1.15.2-cp312-cp312-manylinux_2_17_aarch64.manylinux2014_aarch64.whl", hash = "sha256:5a6fd6eac1ce74a9f77a7fc724080d507c5812d61e72bd5e4c489b042455865e", size = 35198095 },
    { url = "https://files.pythonhosted.org/packages/c0/53/eaada1a414c026673eb983f8b4a55fe5eb172725d33d62c1b21f63ff6ca4/scipy-1.15.2-cp312-cp312-manylinux_2_17_x86_64.manylinux2014_x86_64.whl", hash = "sha256:2b871df1fe1a3ba85d90e22742b93584f8d2b8e6124f8372ab15c71b73e428b8", size = 37297371 },
    { url = "https://files.pythonhosted.org/packages/e9/06/0449b744892ed22b7e7b9a1994a866e64895363572677a316a9042af1fe5/scipy-1.15.2-cp312-cp312-musllinux_1_2_aarch64.whl", hash = "sha256:03205d57a28e18dfd39f0377d5002725bf1f19a46f444108c29bdb246b6c8a11", size = 36872390 },
    { url = "https://files.pythonhosted.org/packages/6a/6f/a8ac3cfd9505ec695c1bc35edc034d13afbd2fc1882a7c6b473e280397bb/scipy-1.15.2-cp312-cp312-musllinux_1_2_x86_64.whl", hash = "sha256:601881dfb761311045b03114c5fe718a12634e5608c3b403737ae463c9885d53", size = 39700276 },
    { url = "https://files.pythonhosted.org/packages/f5/6f/e6e5aff77ea2a48dd96808bb51d7450875af154ee7cbe72188afb0b37929/scipy-1.15.2-cp312-cp312-win_amd64.whl", hash = "sha256:e7c68b6a43259ba0aab737237876e5c2c549a031ddb7abc28c7b47f22e202ded", size = 40942317 },
    { url = "https://files.pythonhosted.org/packages/53/40/09319f6e0f276ea2754196185f95cd191cb852288440ce035d5c3a931ea2/scipy-1.15.2-cp313-cp313-macosx_10_13_x86_64.whl", hash = "sha256:01edfac9f0798ad6b46d9c4c9ca0e0ad23dbf0b1eb70e96adb9fa7f525eff0bf", size = 38717587 },
    { url = "https://files.pythonhosted.org/packages/fe/c3/2854f40ecd19585d65afaef601e5e1f8dbf6758b2f95b5ea93d38655a2c6/scipy-1.15.2-cp313-cp313-macosx_12_0_arm64.whl", hash = "sha256:08b57a9336b8e79b305a143c3655cc5bdbe6d5ece3378578888d2afbb51c4e37", size = 30100266 },
    { url = "https://files.pythonhosted.org/packages/dd/b1/f9fe6e3c828cb5930b5fe74cb479de5f3d66d682fa8adb77249acaf545b8/scipy-1.15.2-cp313-cp313-macosx_14_0_arm64.whl", hash = "sha256:54c462098484e7466362a9f1672d20888f724911a74c22ae35b61f9c5919183d", size = 22373768 },
    { url = "https://files.pythonhosted.org/packages/15/9d/a60db8c795700414c3f681908a2b911e031e024d93214f2d23c6dae174ab/scipy-1.15.2-cp313-cp313-macosx_14_0_x86_64.whl", hash = "sha256:cf72ff559a53a6a6d77bd8eefd12a17995ffa44ad86c77a5df96f533d4e6c6bb", size = 25154719 },
    { url = "https://files.pythonhosted.org/packages/37/3b/9bda92a85cd93f19f9ed90ade84aa1e51657e29988317fabdd44544f1dd4/scipy-1.15.2-cp313-cp313-manylinux_2_17_aarch64.manylinux2014_aarch64.whl", hash = "sha256:9de9d1416b3d9e7df9923ab23cd2fe714244af10b763975bea9e4f2e81cebd27", size = 35163195 },
    { url = "https://files.pythonhosted.org/packages/03/5a/fc34bf1aa14dc7c0e701691fa8685f3faec80e57d816615e3625f28feb43/scipy-1.15.2-cp313-cp313-manylinux_2_17_x86_64.manylinux2014_x86_64.whl", hash = "sha256:fb530e4794fc8ea76a4a21ccb67dea33e5e0e60f07fc38a49e821e1eae3b71a0", size = 37255404 },
    { url = "https://files.pythonhosted.org/packages/4a/71/472eac45440cee134c8a180dbe4c01b3ec247e0338b7c759e6cd71f199a7/scipy-1.15.2-cp313-cp313-musllinux_1_2_aarch64.whl", hash = "sha256:5ea7ed46d437fc52350b028b1d44e002646e28f3e8ddc714011aaf87330f2f32", size = 36860011 },
    { url = "https://files.pythonhosted.org/packages/01/b3/21f890f4f42daf20e4d3aaa18182dddb9192771cd47445aaae2e318f6738/scipy-1.15.2-cp313-cp313-musllinux_1_2_x86_64.whl", hash = "sha256:11e7ad32cf184b74380f43d3c0a706f49358b904fa7d5345f16ddf993609184d", size = 39657406 },
    { url = "https://files.pythonhosted.org/packages/0d/76/77cf2ac1f2a9cc00c073d49e1e16244e389dd88e2490c91d84e1e3e4d126/scipy-1.15.2-cp313-cp313-win_amd64.whl", hash = "sha256:a5080a79dfb9b78b768cebf3c9dcbc7b665c5875793569f48bf0e2b1d7f68f6f", size = 40961243 },
    { url = "https://files.pythonhosted.org/packages/4c/4b/a57f8ddcf48e129e6054fa9899a2a86d1fc6b07a0e15c7eebff7ca94533f/scipy-1.15.2-cp313-cp313t-macosx_10_13_x86_64.whl", hash = "sha256:447ce30cee6a9d5d1379087c9e474628dab3db4a67484be1b7dc3196bfb2fac9", size = 38870286 },
    { url = "https://files.pythonhosted.org/packages/0c/43/c304d69a56c91ad5f188c0714f6a97b9c1fed93128c691148621274a3a68/scipy-1.15.2-cp313-cp313t-macosx_12_0_arm64.whl", hash = "sha256:c90ebe8aaa4397eaefa8455a8182b164a6cc1d59ad53f79943f266d99f68687f", size = 30141634 },
    { url = "https://files.pythonhosted.org/packages/44/1a/6c21b45d2548eb73be9b9bff421aaaa7e85e22c1f9b3bc44b23485dfce0a/scipy-1.15.2-cp313-cp313t-macosx_14_0_arm64.whl", hash = "sha256:def751dd08243934c884a3221156d63e15234a3155cf25978b0a668409d45eb6", size = 22415179 },
    { url = "https://files.pythonhosted.org/packages/74/4b/aefac4bba80ef815b64f55da06f62f92be5d03b467f2ce3668071799429a/scipy-1.15.2-cp313-cp313t-macosx_14_0_x86_64.whl", hash = "sha256:302093e7dfb120e55515936cb55618ee0b895f8bcaf18ff81eca086c17bd80af", size = 25126412 },
    { url = "https://files.pythonhosted.org/packages/b1/53/1cbb148e6e8f1660aacd9f0a9dfa2b05e9ff1cb54b4386fe868477972ac2/scipy-1.15.2-cp313-cp313t-manylinux_2_17_aarch64.manylinux2014_aarch64.whl", hash = "sha256:7cd5b77413e1855351cdde594eca99c1f4a588c2d63711388b6a1f1c01f62274", size = 34952867 },
    { url = "https://files.pythonhosted.org/packages/2c/23/e0eb7f31a9c13cf2dca083828b97992dd22f8184c6ce4fec5deec0c81fcf/scipy-1.15.2-cp313-cp313t-manylinux_2_17_x86_64.manylinux2014_x86_64.whl", hash = "sha256:6d0194c37037707b2afa7a2f2a924cf7bac3dc292d51b6a925e5fcb89bc5c776", size = 36890009 },
    { url = "https://files.pythonhosted.org/packages/03/f3/e699e19cabe96bbac5189c04aaa970718f0105cff03d458dc5e2b6bd1e8c/scipy-1.15.2-cp313-cp313t-musllinux_1_2_aarch64.whl", hash = "sha256:bae43364d600fdc3ac327db99659dcb79e6e7ecd279a75fe1266669d9a652828", size = 36545159 },
    { url = "https://files.pythonhosted.org/packages/af/f5/ab3838e56fe5cc22383d6fcf2336e48c8fe33e944b9037fbf6cbdf5a11f8/scipy-1.15.2-cp313-cp313t-musllinux_1_2_x86_64.whl", hash = "sha256:f031846580d9acccd0044efd1a90e6f4df3a6e12b4b6bd694a7bc03a89892b28", size = 39136566 },
    { url = "https://files.pythonhosted.org/packages/0a/c8/b3f566db71461cabd4b2d5b39bcc24a7e1c119535c8361f81426be39bb47/scipy-1.15.2-cp313-cp313t-win_amd64.whl", hash = "sha256:fe8a9eb875d430d81755472c5ba75e84acc980e4a8f6204d402849234d3017db", size = 40477705 },
]

[[package]]
name = "seaborn"
version = "0.13.2"
source = { registry = "https://pypi.org/simple" }
dependencies = [
    { name = "matplotlib" },
    { name = "numpy" },
    { name = "pandas" },
]
sdist = { url = "https://files.pythonhosted.org/packages/86/59/a451d7420a77ab0b98f7affa3a1d78a313d2f7281a57afb1a34bae8ab412/seaborn-0.13.2.tar.gz", hash = "sha256:93e60a40988f4d65e9f4885df477e2fdaff6b73a9ded434c1ab356dd57eefff7", size = 1457696 }
wheels = [
    { url = "https://files.pythonhosted.org/packages/83/11/00d3c3dfc25ad54e731d91449895a79e4bf2384dc3ac01809010ba88f6d5/seaborn-0.13.2-py3-none-any.whl", hash = "sha256:636f8336facf092165e27924f223d3c62ca560b1f2bb5dff7ab7fad265361987", size = 294914 },
]

[[package]]
name = "setuptools"
version = "75.8.0"
source = { registry = "https://pypi.org/simple" }
sdist = { url = "https://files.pythonhosted.org/packages/92/ec/089608b791d210aec4e7f97488e67ab0d33add3efccb83a056cbafe3a2a6/setuptools-75.8.0.tar.gz", hash = "sha256:c5afc8f407c626b8313a86e10311dd3f661c6cd9c09d4bf8c15c0e11f9f2b0e6", size = 1343222 }
wheels = [
    { url = "https://files.pythonhosted.org/packages/69/8a/b9dc7678803429e4a3bc9ba462fa3dd9066824d3c607490235c6a796be5a/setuptools-75.8.0-py3-none-any.whl", hash = "sha256:e3982f444617239225d675215d51f6ba05f845d4eec313da4418fdbb56fb27e3", size = 1228782 },
]

[[package]]
name = "shellingham"
version = "1.5.4"
source = { registry = "https://pypi.org/simple" }
sdist = { url = "https://files.pythonhosted.org/packages/58/15/8b3609fd3830ef7b27b655beb4b4e9c62313a4e8da8c676e142cc210d58e/shellingham-1.5.4.tar.gz", hash = "sha256:8dbca0739d487e5bd35ab3ca4b36e11c4078f3a234bfce294b0a0291363404de", size = 10310 }
wheels = [
    { url = "https://files.pythonhosted.org/packages/e0/f9/0595336914c5619e5f28a1fb793285925a8cd4b432c9da0a987836c7f822/shellingham-1.5.4-py2.py3-none-any.whl", hash = "sha256:7ecfff8f2fd72616f7481040475a65b2bf8af90a56c89140852d1120324e8686", size = 9755 },
]

[[package]]
name = "simpleitk"
version = "2.4.1"
source = { registry = "https://pypi.org/simple" }
wheels = [
    { url = "https://files.pythonhosted.org/packages/d7/0f/293125d981e982aab88bf65c5fc7b6f8c6a2d81c16f50b63e4ce1c5b6ca9/SimpleITK-2.4.1-cp311-abi3-macosx_10_9_x86_64.whl", hash = "sha256:f48acf72a13dc5955b9b8e9853560666c978b3166e2ccaf4d9ba352024218080", size = 44633970 },
    { url = "https://files.pythonhosted.org/packages/15/9b/6aa17d6d1d75c20eb23e84199e1d1c0d2b642c737b3da9873643b6a961e5/SimpleITK-2.4.1-cp311-abi3-macosx_11_0_arm64.whl", hash = "sha256:204a5a87f8f2dd0b018a304f4dfb302adbf8fb4804b75c231340a37a36dd59de", size = 38535134 },
    { url = "https://files.pythonhosted.org/packages/43/44/04d6e424c31a72253492aebf346dfa34b9eb4d5cf7d6d0b01e81db330300/SimpleITK-2.4.1-cp311-abi3-manylinux_2_17_aarch64.manylinux2014_aarch64.whl", hash = "sha256:8347e491e1e387d192d924b6b3091a3db7998c41dee15f863b662f71c8423633", size = 47720289 },
    { url = "https://files.pythonhosted.org/packages/04/01/092450812318797588d34868d977a863ea34c6109836f4d6d33c939b4298/SimpleITK-2.4.1-cp311-abi3-manylinux_2_17_x86_64.manylinux2014_x86_64.whl", hash = "sha256:0a963e107138611a062c00d9513357772dbf33e0f6fa7214231d392f63c8ffaa", size = 52336709 },
    { url = "https://files.pythonhosted.org/packages/03/1a/3bb37467ac11b599368181abbef36e0065e95c935ebbbb3922740b8b32f4/SimpleITK-2.4.1-cp311-abi3-win_amd64.whl", hash = "sha256:e98389f74b557bf90bf2baa6fc16e8d5b7e149251e92868724cee94ca744b1b5", size = 18661093 },
]

[[package]]
name = "six"
version = "1.17.0"
source = { registry = "https://pypi.org/simple" }
sdist = { url = "https://files.pythonhosted.org/packages/94/e7/b2c673351809dca68a0e064b6af791aa332cf192da575fd474ed7d6f16a2/six-1.17.0.tar.gz", hash = "sha256:ff70335d468e7eb6ec65b95b99d3a2836546063f63acc5171de367e834932a81", size = 34031 }
wheels = [
    { url = "https://files.pythonhosted.org/packages/b7/ce/149a00dd41f10bc29e5921b496af8b574d8413afcd5e30dfa0ed46c2cc5e/six-1.17.0-py2.py3-none-any.whl", hash = "sha256:4721f391ed90541fddacab5acf947aa0d3dc7d27b2e1e8eda2be8970586c3274", size = 11050 },
]

[[package]]
name = "slicerator"
version = "1.1.0"
source = { registry = "https://pypi.org/simple" }
sdist = { url = "https://files.pythonhosted.org/packages/0c/52/f38586b82b2935f8b59a09b0a79c545a22ed062e728c9418bafeb51f61e0/slicerator-1.1.0.tar.gz", hash = "sha256:44010a7f5cd87680c07213b5cabe81d1fb71252962943e5373ee7d14605d6046", size = 38283 }
wheels = [
    { url = "https://files.pythonhosted.org/packages/e8/ae/fa6cd331b364ad2bbc31652d025f5747d89cbb75576733dfdf8efe3e4d62/slicerator-1.1.0-py3-none-any.whl", hash = "sha256:167668d48c6d3a5ba0bd3d54b2688e81ee267dc20aef299e547d711e6f3c441a", size = 10274 },
]

[[package]]
name = "slurmio"
version = "0.1.1"
source = { registry = "https://pypi.org/simple" }
sdist = { url = "https://files.pythonhosted.org/packages/2d/3c/cdc327b6636f17a6bc53255a0c330634d5ad028a8052c06c273592d24579/slurmio-0.1.1.tar.gz", hash = "sha256:dc2ddbaae1babfc0ec8fea45e52cd57ec97571f088965561ccd5a94c3f7a0cde", size = 5800 }
wheels = [
    { url = "https://files.pythonhosted.org/packages/96/2c/f74fba887b274335ad439ff4ef76442020676fdbf0388ccb88881ec49178/slurmio-0.1.1-py3-none-any.whl", hash = "sha256:db71565048df3ed7dd077da8348941dd0da9a0b8da7b9cb68dfa831fc499e47b", size = 4407 },
]

[[package]]
name = "smart-open"
version = "7.1.0"
source = { registry = "https://pypi.org/simple" }
dependencies = [
    { name = "wrapt" },
]
sdist = { url = "https://files.pythonhosted.org/packages/21/30/1f41c3d3b8cec82024b4b277bfd4e5b18b765ae7279eb9871fa25c503778/smart_open-7.1.0.tar.gz", hash = "sha256:a4f09f84f0f6d3637c6543aca7b5487438877a21360e7368ccf1f704789752ba", size = 72044 }
wheels = [
    { url = "https://files.pythonhosted.org/packages/7a/18/9a8d9f01957aa1f8bbc5676d54c2e33102d247e146c1a3679d3bd5cc2e3a/smart_open-7.1.0-py3-none-any.whl", hash = "sha256:4b8489bb6058196258bafe901730c7db0dcf4f083f316e97269c66f45502055b", size = 61746 },
]

[[package]]
name = "sniffio"
version = "1.3.1"
source = { registry = "https://pypi.org/simple" }
sdist = { url = "https://files.pythonhosted.org/packages/a2/87/a6771e1546d97e7e041b6ae58d80074f81b7d5121207425c964ddf5cfdbd/sniffio-1.3.1.tar.gz", hash = "sha256:f4324edc670a0f49750a81b895f35c3adb843cca46f0530f79fc1babb23789dc", size = 20372 }
wheels = [
    { url = "https://files.pythonhosted.org/packages/e9/44/75a9c9421471a6c4805dbf2356f7c181a29c1879239abab1ea2cc8f38b40/sniffio-1.3.1-py3-none-any.whl", hash = "sha256:2f6da418d1f1e0fddd844478f41680e794e6051915791a034ff65e5f100525a2", size = 10235 },
]

[[package]]
name = "sympy"
version = "1.13.1"
source = { registry = "https://pypi.org/simple" }
dependencies = [
    { name = "mpmath" },
]
sdist = { url = "https://files.pythonhosted.org/packages/ca/99/5a5b6f19ff9f083671ddf7b9632028436167cd3d33e11015754e41b249a4/sympy-1.13.1.tar.gz", hash = "sha256:9cebf7e04ff162015ce31c9c6c9144daa34a93bd082f54fd8f12deca4f47515f", size = 7533040 }
wheels = [
    { url = "https://files.pythonhosted.org/packages/b2/fe/81695a1aa331a842b582453b605175f419fe8540355886031328089d840a/sympy-1.13.1-py3-none-any.whl", hash = "sha256:db36cdc64bf61b9b24578b6f7bab1ecdd2452cf008f34faa33776680c26d66f8", size = 6189177 },
]

[[package]]
name = "tensorboard"
version = "2.19.0"
source = { registry = "https://pypi.org/simple" }
dependencies = [
    { name = "absl-py" },
    { name = "grpcio" },
    { name = "markdown" },
    { name = "numpy" },
    { name = "packaging" },
    { name = "protobuf" },
    { name = "setuptools" },
    { name = "six" },
    { name = "tensorboard-data-server" },
    { name = "werkzeug" },
]
wheels = [
    { url = "https://files.pythonhosted.org/packages/5d/12/4f70e8e2ba0dbe72ea978429d8530b0333f0ed2140cc571a48802878ef99/tensorboard-2.19.0-py3-none-any.whl", hash = "sha256:5e71b98663a641a7ce8a6e70b0be8e1a4c0c45d48760b076383ac4755c35b9a0", size = 5503412 },
]

[[package]]
name = "tensorboard-data-server"
version = "0.7.2"
source = { registry = "https://pypi.org/simple" }
wheels = [
    { url = "https://files.pythonhosted.org/packages/7a/13/e503968fefabd4c6b2650af21e110aa8466fe21432cd7c43a84577a89438/tensorboard_data_server-0.7.2-py3-none-any.whl", hash = "sha256:7e0610d205889588983836ec05dc098e80f97b7e7bbff7e994ebb78f578d0ddb", size = 2356 },
    { url = "https://files.pythonhosted.org/packages/b7/85/dabeaf902892922777492e1d253bb7e1264cadce3cea932f7ff599e53fea/tensorboard_data_server-0.7.2-py3-none-macosx_10_9_x86_64.whl", hash = "sha256:9fe5d24221b29625dbc7328b0436ca7fc1c23de4acf4d272f1180856e32f9f60", size = 4823598 },
    { url = "https://files.pythonhosted.org/packages/73/c6/825dab04195756cf8ff2e12698f22513b3db2f64925bdd41671bfb33aaa5/tensorboard_data_server-0.7.2-py3-none-manylinux_2_31_x86_64.whl", hash = "sha256:ef687163c24185ae9754ed5650eb5bc4d84ff257aabdc33f0cc6f74d8ba54530", size = 6590363 },
]

[[package]]
name = "tensorboardx"
version = "2.6.2.2"
source = { registry = "https://pypi.org/simple" }
dependencies = [
    { name = "numpy" },
    { name = "packaging" },
    { name = "protobuf" },
]
sdist = { url = "https://files.pythonhosted.org/packages/02/9b/c2b5aba53f5e27ffcf249fc38485836119638f97d20b978664b15f97c8a6/tensorboardX-2.6.2.2.tar.gz", hash = "sha256:c6476d7cd0d529b0b72f4acadb1269f9ed8b22f441e87a84f2a3b940bb87b666", size = 4778030 }
wheels = [
    { url = "https://files.pythonhosted.org/packages/44/71/f3e7c9b2ab67e28c572ab4e9d5fa3499e0d252650f96d8a3a03e26677f53/tensorboardX-2.6.2.2-py2.py3-none-any.whl", hash = "sha256:160025acbf759ede23fd3526ae9d9bfbfd8b68eb16c38a010ebe326dc6395db8", size = 101700 },
]

[[package]]
name = "threadpoolctl"
version = "3.5.0"
source = { registry = "https://pypi.org/simple" }
sdist = { url = "https://files.pythonhosted.org/packages/bd/55/b5148dcbf72f5cde221f8bfe3b6a540da7aa1842f6b491ad979a6c8b84af/threadpoolctl-3.5.0.tar.gz", hash = "sha256:082433502dd922bf738de0d8bcc4fdcbf0979ff44c42bd40f5af8a282f6fa107", size = 41936 }
wheels = [
    { url = "https://files.pythonhosted.org/packages/4b/2c/ffbf7a134b9ab11a67b0cf0726453cedd9c5043a4fe7a35d1cefa9a1bcfb/threadpoolctl-3.5.0-py3-none-any.whl", hash = "sha256:56c1e26c150397e58c4926da8eeee87533b1e32bef131bd4bf6a2f45f3185467", size = 18414 },
]

[[package]]
name = "tifffile"
version = "2024.12.12"
source = { registry = "https://pypi.org/simple" }
dependencies = [
    { name = "numpy" },
]
sdist = { url = "https://files.pythonhosted.org/packages/37/c9/fc4e490c5b0ccad68c98ea1d6e0f409bd7d50e2e8fc30a0725594d3104ff/tifffile-2024.12.12.tar.gz", hash = "sha256:c38e929bf74c04b6c8708d87f16b32c85c6d7c2514b99559ea3db8003ba4edda", size = 365416 }
wheels = [
    { url = "https://files.pythonhosted.org/packages/d8/1e/76cbc758f6865a9da18001ac70d1a4154603b71e233f704401fc7d62493e/tifffile-2024.12.12-py3-none-any.whl", hash = "sha256:6ff0f196a46a75c8c0661c70995e06ea4d08a81fe343193e69f1673f4807d508", size = 227538 },
]

[[package]]
name = "toolz"
version = "1.0.0"
source = { registry = "https://pypi.org/simple" }
sdist = { url = "https://files.pythonhosted.org/packages/8a/0b/d80dfa675bf592f636d1ea0b835eab4ec8df6e9415d8cfd766df54456123/toolz-1.0.0.tar.gz", hash = "sha256:2c86e3d9a04798ac556793bced838816296a2f085017664e4995cb40a1047a02", size = 66790 }
wheels = [
    { url = "https://files.pythonhosted.org/packages/03/98/eb27cc78ad3af8e302c9d8ff4977f5026676e130d28dd7578132a457170c/toolz-1.0.0-py3-none-any.whl", hash = "sha256:292c8f1c4e7516bf9086f8850935c799a874039c8bcf959d47b600e4c44a6236", size = 56383 },
]

[[package]]
name = "torch"
version = "2.6.0"
source = { registry = "https://pypi.org/simple" }
dependencies = [
    { name = "filelock" },
    { name = "fsspec" },
    { name = "jinja2" },
    { name = "networkx" },
    { name = "nvidia-cublas-cu12", marker = "platform_machine == 'x86_64' and sys_platform == 'linux'" },
    { name = "nvidia-cuda-cupti-cu12", marker = "platform_machine == 'x86_64' and sys_platform == 'linux'" },
    { name = "nvidia-cuda-nvrtc-cu12", marker = "platform_machine == 'x86_64' and sys_platform == 'linux'" },
    { name = "nvidia-cuda-runtime-cu12", marker = "platform_machine == 'x86_64' and sys_platform == 'linux'" },
    { name = "nvidia-cudnn-cu12", marker = "platform_machine == 'x86_64' and sys_platform == 'linux'" },
    { name = "nvidia-cufft-cu12", marker = "platform_machine == 'x86_64' and sys_platform == 'linux'" },
    { name = "nvidia-curand-cu12", marker = "platform_machine == 'x86_64' and sys_platform == 'linux'" },
    { name = "nvidia-cusolver-cu12", marker = "platform_machine == 'x86_64' and sys_platform == 'linux'" },
    { name = "nvidia-cusparse-cu12", marker = "platform_machine == 'x86_64' and sys_platform == 'linux'" },
    { name = "nvidia-cusparselt-cu12", marker = "platform_machine == 'x86_64' and sys_platform == 'linux'" },
    { name = "nvidia-nccl-cu12", marker = "platform_machine == 'x86_64' and sys_platform == 'linux'" },
    { name = "nvidia-nvjitlink-cu12", marker = "platform_machine == 'x86_64' and sys_platform == 'linux'" },
    { name = "nvidia-nvtx-cu12", marker = "platform_machine == 'x86_64' and sys_platform == 'linux'" },
    { name = "setuptools", marker = "python_full_version >= '3.12'" },
    { name = "sympy" },
    { name = "triton", marker = "platform_machine == 'x86_64' and sys_platform == 'linux'" },
    { name = "typing-extensions" },
]
wheels = [
    { url = "https://files.pythonhosted.org/packages/78/a9/97cbbc97002fff0de394a2da2cdfa859481fdca36996d7bd845d50aa9d8d/torch-2.6.0-cp311-cp311-manylinux1_x86_64.whl", hash = "sha256:7979834102cd5b7a43cc64e87f2f3b14bd0e1458f06e9f88ffa386d07c7446e1", size = 766715424 },
    { url = "https://files.pythonhosted.org/packages/6d/fa/134ce8f8a7ea07f09588c9cc2cea0d69249efab977707cf67669431dcf5c/torch-2.6.0-cp311-cp311-manylinux_2_28_aarch64.whl", hash = "sha256:ccbd0320411fe1a3b3fec7b4d3185aa7d0c52adac94480ab024b5c8f74a0bf1d", size = 95759416 },
    { url = "https://files.pythonhosted.org/packages/11/c5/2370d96b31eb1841c3a0883a492c15278a6718ccad61bb6a649c80d1d9eb/torch-2.6.0-cp311-cp311-win_amd64.whl", hash = "sha256:46763dcb051180ce1ed23d1891d9b1598e07d051ce4c9d14307029809c4d64f7", size = 204164970 },
    { url = "https://files.pythonhosted.org/packages/0b/fa/f33a4148c6fb46ca2a3f8de39c24d473822d5774d652b66ed9b1214da5f7/torch-2.6.0-cp311-none-macosx_11_0_arm64.whl", hash = "sha256:94fc63b3b4bedd327af588696559f68c264440e2503cc9e6954019473d74ae21", size = 66530713 },
    { url = "https://files.pythonhosted.org/packages/e5/35/0c52d708144c2deb595cd22819a609f78fdd699b95ff6f0ebcd456e3c7c1/torch-2.6.0-cp312-cp312-manylinux1_x86_64.whl", hash = "sha256:2bb8987f3bb1ef2675897034402373ddfc8f5ef0e156e2d8cfc47cacafdda4a9", size = 766624563 },
    { url = "https://files.pythonhosted.org/packages/01/d6/455ab3fbb2c61c71c8842753b566012e1ed111e7a4c82e0e1c20d0c76b62/torch-2.6.0-cp312-cp312-manylinux_2_28_aarch64.whl", hash = "sha256:b789069020c5588c70d5c2158ac0aa23fd24a028f34a8b4fcb8fcb4d7efcf5fb", size = 95607867 },
    { url = "https://files.pythonhosted.org/packages/18/cf/ae99bd066571656185be0d88ee70abc58467b76f2f7c8bfeb48735a71fe6/torch-2.6.0-cp312-cp312-win_amd64.whl", hash = "sha256:7e1448426d0ba3620408218b50aa6ada88aeae34f7a239ba5431f6c8774b1239", size = 204120469 },
    { url = "https://files.pythonhosted.org/packages/81/b4/605ae4173aa37fb5aa14605d100ff31f4f5d49f617928c9f486bb3aaec08/torch-2.6.0-cp312-none-macosx_11_0_arm64.whl", hash = "sha256:9a610afe216a85a8b9bc9f8365ed561535c93e804c2a317ef7fabcc5deda0989", size = 66532538 },
    { url = "https://files.pythonhosted.org/packages/24/85/ead1349fc30fe5a32cadd947c91bda4a62fbfd7f8c34ee61f6398d38fb48/torch-2.6.0-cp313-cp313-manylinux1_x86_64.whl", hash = "sha256:4874a73507a300a5d089ceaff616a569e7bb7c613c56f37f63ec3ffac65259cf", size = 766626191 },
    { url = "https://files.pythonhosted.org/packages/dd/b0/26f06f9428b250d856f6d512413e9e800b78625f63801cbba13957432036/torch-2.6.0-cp313-cp313-manylinux_2_28_aarch64.whl", hash = "sha256:a0d5e1b9874c1a6c25556840ab8920569a7a4137afa8a63a32cee0bc7d89bd4b", size = 95611439 },
    { url = "https://files.pythonhosted.org/packages/c2/9c/fc5224e9770c83faed3a087112d73147cd7c7bfb7557dcf9ad87e1dda163/torch-2.6.0-cp313-cp313-win_amd64.whl", hash = "sha256:510c73251bee9ba02ae1cb6c9d4ee0907b3ce6020e62784e2d7598e0cfa4d6cc", size = 204126475 },
    { url = "https://files.pythonhosted.org/packages/88/8b/d60c0491ab63634763be1537ad488694d316ddc4a20eaadd639cedc53971/torch-2.6.0-cp313-none-macosx_11_0_arm64.whl", hash = "sha256:ff96f4038f8af9f7ec4231710ed4549da1bdebad95923953a25045dcf6fd87e2", size = 66536783 },
]

[[package]]
name = "torch-tb-profiler"
version = "0.4.3"
source = { registry = "https://pypi.org/simple" }
dependencies = [
    { name = "pandas" },
    { name = "tensorboard" },
]
sdist = { url = "https://files.pythonhosted.org/packages/96/3f/1bdbeae21db91179c295bcecb7194d57cd0e184125c69e5a6e315ea4770f/torch_tb_profiler-0.4.3.tar.gz", hash = "sha256:8b8d29b2de960b3c4423087b23cec29beaf9ac3a8c7b046c18fd25b218f726b1", size = 1057029 }
wheels = [
    { url = "https://files.pythonhosted.org/packages/46/d0/891ec43349f287ea5c313ebc1320e4eda38ccd4c7a0951657213467eaab5/torch_tb_profiler-0.4.3-py3-none-any.whl", hash = "sha256:207a49b05572dd983e4ab29eb5e0fcadd60374a8f93c78ec638217e8d18788dc", size = 1053410 },
]

[[package]]
name = "torchmetrics"
version = "1.6.1"
source = { registry = "https://pypi.org/simple" }
dependencies = [
    { name = "lightning-utilities" },
    { name = "numpy" },
    { name = "packaging" },
    { name = "torch" },
]
sdist = { url = "https://files.pythonhosted.org/packages/14/c5/8d916585d4d6eb158105c21b28cd4b0ed296d74e499bf8f104368de16619/torchmetrics-1.6.1.tar.gz", hash = "sha256:a5dc236694b392180949fdd0a0fcf2b57135c8b600e557c725e077eb41e53e64", size = 540022 }
wheels = [
    { url = "https://files.pythonhosted.org/packages/9d/e1/84066ff60a20dfa63f4d9d8ddc280d5ed323b7f06504dbb51c523b690116/torchmetrics-1.6.1-py3-none-any.whl", hash = "sha256:c3090aa2341129e994c0a659abb6d4140ae75169a6ebf45bffc16c5cb553b38e", size = 927305 },
]

[[package]]
name = "torchvision"
version = "0.21.0"
source = { registry = "https://pypi.org/simple" }
dependencies = [
    { name = "numpy" },
    { name = "pillow" },
    { name = "torch" },
]
wheels = [
    { url = "https://files.pythonhosted.org/packages/4e/3d/b7241abfa3e6651c6e00796f5de2bd1ce4d500bf5159bcbfeea47e711b93/torchvision-0.21.0-1-cp311-cp311-manylinux_2_28_aarch64.whl", hash = "sha256:ff96666b94a55e802ea6796cabe788541719e6f4905fc59c380fed3517b6a64d", size = 2329320 },
    { url = "https://files.pythonhosted.org/packages/52/5b/76ca113a853b19c7b1da761f8a72cb6429b3bd0bf932537d8df4657f47c3/torchvision-0.21.0-1-cp312-cp312-manylinux_2_28_aarch64.whl", hash = "sha256:ffa2a16499508fe6798323e455f312c7c55f2a88901c9a7c0fb1efa86cf7e327", size = 2329878 },
    { url = "https://files.pythonhosted.org/packages/4e/fe/5e193353706dab96fe73ae100d5a633ff635ce310e0d92f3bc2958d075b1/torchvision-0.21.0-1-cp313-cp313-manylinux_2_28_aarch64.whl", hash = "sha256:7e9e9afa150e40cd2a8f0701c43cb82a8d724f512896455c0918b987f94b84a4", size = 2280711 },
    { url = "https://files.pythonhosted.org/packages/29/88/00c69db213ee2443ada8886ec60789b227e06bb869d85ee324578221a7f7/torchvision-0.21.0-cp311-cp311-macosx_11_0_arm64.whl", hash = "sha256:110d115333524d60e9e474d53c7d20f096dbd8a080232f88dddb90566f90064c", size = 1784141 },
    { url = "https://files.pythonhosted.org/packages/be/a2/b0cedf0a411f1a5d75cfc0b87cde56dd1ddc1878be46a42c905cd8580220/torchvision-0.21.0-cp311-cp311-manylinux1_x86_64.whl", hash = "sha256:3891cd086c5071bda6b4ee9d266bb2ac39c998c045c2ebcd1e818b8316fb5d41", size = 7237719 },
    { url = "https://files.pythonhosted.org/packages/8c/a1/ee962ef9d0b2bf7a6f8b14cb95acb70e05cd2101af521032a09e43f8582f/torchvision-0.21.0-cp311-cp311-manylinux_2_28_aarch64.whl", hash = "sha256:54454923a50104c66a9ab6bd8b73a11c2fc218c964b1006d5d1fe5b442c3dcb6", size = 14700617 },
    { url = "https://files.pythonhosted.org/packages/88/53/4ad334b9b1d8dd99836869fec139cb74a27781298360b91b9506c53f1d10/torchvision-0.21.0-cp311-cp311-win_amd64.whl", hash = "sha256:49bcfad8cfe2c27dee116c45d4f866d7974bcf14a5a9fbef893635deae322f2f", size = 1560523 },
    { url = "https://files.pythonhosted.org/packages/6e/1b/28f527b22d5e8800184d0bc847f801ae92c7573a8c15979d92b7091c0751/torchvision-0.21.0-cp312-cp312-macosx_11_0_arm64.whl", hash = "sha256:97a5814a93c793aaf0179cfc7f916024f4b63218929aee977b645633d074a49f", size = 1784140 },
    { url = "https://files.pythonhosted.org/packages/36/63/0722e153fd27d64d5b0af45b5c8cb0e80b35a68cf0130303bc9a8bb095c7/torchvision-0.21.0-cp312-cp312-manylinux1_x86_64.whl", hash = "sha256:b578bcad8a4083b40d34f689b19ca9f7c63e511758d806510ea03c29ac568f7b", size = 7238673 },
    { url = "https://files.pythonhosted.org/packages/bb/ea/03541ed901cdc30b934f897060d09bbf7a98466a08ad1680320f9ce0cbe0/torchvision-0.21.0-cp312-cp312-manylinux_2_28_aarch64.whl", hash = "sha256:5083a5b1fec2351bf5ea9900a741d54086db75baec4b1d21e39451e00977f1b1", size = 14701186 },
    { url = "https://files.pythonhosted.org/packages/4c/6a/c7752603060d076dfed95135b78b047dc71792630cbcb022e3693d6f32ef/torchvision-0.21.0-cp312-cp312-win_amd64.whl", hash = "sha256:6eb75d41e3bbfc2f7642d0abba9383cc9ae6c5a4ca8d6b00628c225e1eaa63b3", size = 1560520 },
    { url = "https://files.pythonhosted.org/packages/f9/56/47d456b61c3bbce7bed4af3925c83d405bb87468e659fd3cf3d9840c3b51/torchvision-0.21.0-cp313-cp313-macosx_11_0_arm64.whl", hash = "sha256:659b76c86757cb2ee4ca2db245e0740cfc3081fef46f0f1064d11adb4a8cee31", size = 1784141 },
    { url = "https://files.pythonhosted.org/packages/cb/4c/99880813aa50e64447fb1c4c6c804a793d2d78f7f7c53e99ddee7fa175fa/torchvision-0.21.0-cp313-cp313-manylinux1_x86_64.whl", hash = "sha256:084ac3f5a1f50c70d630a488d19bf62f323018eae1b1c1232f2b7047d3a7b76d", size = 7238714 },
    { url = "https://files.pythonhosted.org/packages/0b/2d/3c3ee10608310a395594aac7da8640372ed79c6585910ccae6919658dcdc/torchvision-0.21.0-cp313-cp313-manylinux_2_28_aarch64.whl", hash = "sha256:5045a3a5f21ec3eea6962fa5f2fa2d4283f854caec25ada493fcf4aab2925467", size = 2281252 },
    { url = "https://files.pythonhosted.org/packages/ed/b4/fc60e3bc003879d3de842baea258fffc3586f4b49cd435a5ba1e09c33315/torchvision-0.21.0-cp313-cp313-win_amd64.whl", hash = "sha256:9147f5e096a9270684e3befdee350f3cacafd48e0c54ab195f45790a9c146d67", size = 1560519 },
]

[[package]]
name = "tqdm"
version = "4.67.1"
source = { registry = "https://pypi.org/simple" }
dependencies = [
    { name = "colorama", marker = "sys_platform == 'win32'" },
]
sdist = { url = "https://files.pythonhosted.org/packages/a8/4b/29b4ef32e036bb34e4ab51796dd745cdba7ed47ad142a9f4a1eb8e0c744d/tqdm-4.67.1.tar.gz", hash = "sha256:f8aef9c52c08c13a65f30ea34f4e5aac3fd1a34959879d7e59e63027286627f2", size = 169737 }
wheels = [
    { url = "https://files.pythonhosted.org/packages/d0/30/dc54f88dd4a2b5dc8a0279bdd7270e735851848b762aeb1c1184ed1f6b14/tqdm-4.67.1-py3-none-any.whl", hash = "sha256:26445eca388f82e72884e0d580d5464cd801a3ea01e63e5601bdff9ba6a48de2", size = 78540 },
]

[[package]]
name = "traceback2"
version = "1.4.0"
source = { registry = "https://pypi.org/simple" }
dependencies = [
    { name = "linecache2" },
]
sdist = { url = "https://files.pythonhosted.org/packages/eb/7f/e20ba11390bdfc55117c8c6070838ec914e6f0053a602390a598057884eb/traceback2-1.4.0.tar.gz", hash = "sha256:05acc67a09980c2ecfedd3423f7ae0104839eccb55fc645773e1caa0951c3030", size = 15872 }
wheels = [
    { url = "https://files.pythonhosted.org/packages/17/0a/6ac05a3723017a967193456a2efa0aa9ac4b51456891af1e2353bb9de21e/traceback2-1.4.0-py2.py3-none-any.whl", hash = "sha256:8253cebec4b19094d67cc5ed5af99bf1dba1285292226e98a31929f87a5d6b23", size = 16793 },
]

[[package]]
name = "treelib"
version = "1.7.0"
source = { registry = "https://pypi.org/simple" }
dependencies = [
    { name = "six" },
]
sdist = { url = "https://files.pythonhosted.org/packages/d8/ec/962387a2bd7ece011f47cfa08f06f832fc9fd41b31f4f0007b8b7948eb93/treelib-1.7.0.tar.gz", hash = "sha256:9bff1af416b9e642a6cd0e0431d15edf26a24b8d0c8ae68afbd3801b5e30fb61", size = 25198 }
wheels = [
    { url = "https://files.pythonhosted.org/packages/74/93/0944bb5ade972a5ef2dd9211a20730081ed2833024239171807d7a9bd4b0/treelib-1.7.0-py3-none-any.whl", hash = "sha256:c37795eaba19f73f3e1a905ef3f4f0cab660dc7617126e8ae99391e25c755416", size = 18346 },
]

[[package]]
name = "triton"
version = "3.2.0"
source = { registry = "https://pypi.org/simple" }
wheels = [
    { url = "https://files.pythonhosted.org/packages/a7/2e/757d2280d4fefe7d33af7615124e7e298ae7b8e3bc4446cdb8e88b0f9bab/triton-3.2.0-cp311-cp311-manylinux_2_17_x86_64.manylinux2014_x86_64.whl", hash = "sha256:8009a1fb093ee8546495e96731336a33fb8856a38e45bb4ab6affd6dbc3ba220", size = 253157636 },
    { url = "https://files.pythonhosted.org/packages/06/00/59500052cb1cf8cf5316be93598946bc451f14072c6ff256904428eaf03c/triton-3.2.0-cp312-cp312-manylinux_2_17_x86_64.manylinux2014_x86_64.whl", hash = "sha256:8d9b215efc1c26fa7eefb9a157915c92d52e000d2bf83e5f69704047e63f125c", size = 253159365 },
    { url = "https://files.pythonhosted.org/packages/c7/30/37a3384d1e2e9320331baca41e835e90a3767303642c7a80d4510152cbcf/triton-3.2.0-cp313-cp313-manylinux_2_17_x86_64.manylinux2014_x86_64.whl", hash = "sha256:e5dfa23ba84541d7c0a531dfce76d8bcd19159d50a4a8b14ad01e91734a5c1b0", size = 253154278 },
]

[[package]]
name = "typer"
version = "0.15.1"
source = { registry = "https://pypi.org/simple" }
dependencies = [
    { name = "click" },
    { name = "rich" },
    { name = "shellingham" },
    { name = "typing-extensions" },
]
sdist = { url = "https://files.pythonhosted.org/packages/cb/ce/dca7b219718afd37a0068f4f2530a727c2b74a8b6e8e0c0080a4c0de4fcd/typer-0.15.1.tar.gz", hash = "sha256:a0588c0a7fa68a1978a069818657778f86abe6ff5ea6abf472f940a08bfe4f0a", size = 99789 }
wheels = [
    { url = "https://files.pythonhosted.org/packages/d0/cc/0a838ba5ca64dc832aa43f727bd586309846b0ffb2ce52422543e6075e8a/typer-0.15.1-py3-none-any.whl", hash = "sha256:7994fb7b8155b64d3402518560648446072864beefd44aa2dc36972a5972e847", size = 44908 },
]

[[package]]
name = "types-pyyaml"
version = "6.0.12.20241230"
source = { registry = "https://pypi.org/simple" }
sdist = { url = "https://files.pythonhosted.org/packages/9a/f9/4d566925bcf9396136c0a2e5dc7e230ff08d86fa011a69888dd184469d80/types_pyyaml-6.0.12.20241230.tar.gz", hash = "sha256:7f07622dbd34bb9c8b264fe860a17e0efcad00d50b5f27e93984909d9363498c", size = 17078 }
wheels = [
    { url = "https://files.pythonhosted.org/packages/e8/c1/48474fbead512b70ccdb4f81ba5eb4a58f69d100ba19f17c92c0c4f50ae6/types_PyYAML-6.0.12.20241230-py3-none-any.whl", hash = "sha256:fa4d32565219b68e6dee5f67534c722e53c00d1cfc09c435ef04d7353e1e96e6", size = 20029 },
]

[[package]]
name = "types-requests"
version = "2.32.0.20241016"
source = { registry = "https://pypi.org/simple" }
dependencies = [
    { name = "urllib3" },
]
sdist = { url = "https://files.pythonhosted.org/packages/fa/3c/4f2a430c01a22abd49a583b6b944173e39e7d01b688190a5618bd59a2e22/types-requests-2.32.0.20241016.tar.gz", hash = "sha256:0d9cad2f27515d0e3e3da7134a1b6f28fb97129d86b867f24d9c726452634d95", size = 18065 }
wheels = [
    { url = "https://files.pythonhosted.org/packages/d7/01/485b3026ff90e5190b5e24f1711522e06c79f4a56c8f4b95848ac072e20f/types_requests-2.32.0.20241016-py3-none-any.whl", hash = "sha256:4195d62d6d3e043a4eaaf08ff8a62184584d2e8684e9d2aa178c7915a7da3747", size = 15836 },
]

[[package]]
name = "typing-extensions"
version = "4.12.2"
source = { registry = "https://pypi.org/simple" }
sdist = { url = "https://files.pythonhosted.org/packages/df/db/f35a00659bc03fec321ba8bce9420de607a1d37f8342eee1863174c69557/typing_extensions-4.12.2.tar.gz", hash = "sha256:1a7ead55c7e559dd4dee8856e3a88b41225abfe1ce8df57b7c13915fe121ffb8", size = 85321 }
wheels = [
    { url = "https://files.pythonhosted.org/packages/26/9f/ad63fc0248c5379346306f8668cda6e2e2e9c95e01216d2b8ffd9ff037d0/typing_extensions-4.12.2-py3-none-any.whl", hash = "sha256:04e5ca0351e0f3f85c6853954072df659d0d13fac324d0072316b67d7794700d", size = 37438 },
]

[[package]]
name = "typing-inspection"
version = "0.4.0"
source = { registry = "https://pypi.org/simple" }
dependencies = [
    { name = "typing-extensions" },
]
sdist = { url = "https://files.pythonhosted.org/packages/82/5c/e6082df02e215b846b4b8c0b887a64d7d08ffaba30605502639d44c06b82/typing_inspection-0.4.0.tar.gz", hash = "sha256:9765c87de36671694a67904bf2c96e395be9c6439bb6c87b5142569dcdd65122", size = 76222 }
wheels = [
    { url = "https://files.pythonhosted.org/packages/31/08/aa4fdfb71f7de5176385bd9e90852eaf6b5d622735020ad600f2bab54385/typing_inspection-0.4.0-py3-none-any.whl", hash = "sha256:50e72559fcd2a6367a19f7a7e610e6afcb9fac940c650290eed893d61386832f", size = 14125 },
]

[[package]]
name = "tzdata"
version = "2025.1"
source = { registry = "https://pypi.org/simple" }
sdist = { url = "https://files.pythonhosted.org/packages/43/0f/fa4723f22942480be4ca9527bbde8d43f6c3f2fe8412f00e7f5f6746bc8b/tzdata-2025.1.tar.gz", hash = "sha256:24894909e88cdb28bd1636c6887801df64cb485bd593f2fd83ef29075a81d694", size = 194950 }
wheels = [
    { url = "https://files.pythonhosted.org/packages/0f/dd/84f10e23edd882c6f968c21c2434fe67bd4a528967067515feca9e611e5e/tzdata-2025.1-py2.py3-none-any.whl", hash = "sha256:7e127113816800496f027041c570f50bcd464a020098a3b6b199517772303639", size = 346762 },
]

[[package]]
name = "unittest2"
version = "1.1.0"
source = { registry = "https://pypi.org/simple" }
dependencies = [
    { name = "argparse" },
    { name = "six" },
    { name = "traceback2" },
]
sdist = { url = "https://files.pythonhosted.org/packages/7f/c4/2b0e2d185d9d60772c10350d9853646832609d2f299a8300ab730f199db4/unittest2-1.1.0.tar.gz", hash = "sha256:22882a0e418c284e1f718a822b3b022944d53d2d908e1690b319a9d3eb2c0579", size = 81432 }
wheels = [
    { url = "https://files.pythonhosted.org/packages/72/20/7f0f433060a962200b7272b8c12ba90ef5b903e218174301d0abfd523813/unittest2-1.1.0-py2.py3-none-any.whl", hash = "sha256:13f77d0875db6d9b435e1d4f41e74ad4cc2eb6e1d5c824996092b3430f088bb8", size = 96379 },
]

[[package]]
name = "urllib3"
version = "2.3.0"
source = { registry = "https://pypi.org/simple" }
sdist = { url = "https://files.pythonhosted.org/packages/aa/63/e53da845320b757bf29ef6a9062f5c669fe997973f966045cb019c3f4b66/urllib3-2.3.0.tar.gz", hash = "sha256:f8c5449b3cf0861679ce7e0503c7b44b5ec981bec0d1d3795a07f1ba96f0204d", size = 307268 }
wheels = [
    { url = "https://files.pythonhosted.org/packages/c8/19/4ec628951a74043532ca2cf5d97b7b14863931476d117c471e8e2b1eb39f/urllib3-2.3.0-py3-none-any.whl", hash = "sha256:1cee9ad369867bfdbbb48b7dd50374c0967a0bb7710050facf0dd6911440e3df", size = 128369 },
]

[[package]]
name = "userpaths"
version = "0.1.3"
source = { registry = "https://pypi.org/simple" }
sdist = { url = "https://files.pythonhosted.org/packages/ad/77/e8a40656a03bfe0a7aa03c31a6997d6fe10f831ee87db4f6210b4c24e811/userpaths-0.1.3.tar.gz", hash = "sha256:970792ad90675915e28aec35a1321cfa0b7ed7db56f64b7238c30635b7fd2bc4", size = 4456 }
wheels = [
    { url = "https://files.pythonhosted.org/packages/06/87/b156917045cf2bc0b7ec52604b5508b70b2bc5fab137274163b537ebcd46/userpaths-0.1.3-py2.py3-none-any.whl", hash = "sha256:47e9355651f654c7f7cdf6a2439f5d863c9cea22f2325667ab4a4b913fff89ce", size = 6819 },
]

[[package]]
name = "virtualenv"
version = "20.29.2"
source = { registry = "https://pypi.org/simple" }
dependencies = [
    { name = "distlib" },
    { name = "filelock" },
    { name = "platformdirs" },
]
sdist = { url = "https://files.pythonhosted.org/packages/f1/88/dacc875dd54a8acadb4bcbfd4e3e86df8be75527116c91d8f9784f5e9cab/virtualenv-20.29.2.tar.gz", hash = "sha256:fdaabebf6d03b5ba83ae0a02cfe96f48a716f4fae556461d180825866f75b728", size = 4320272 }
wheels = [
    { url = "https://files.pythonhosted.org/packages/93/fa/849483d56773ae29740ae70043ad88e068f98a6401aa819b5d6bee604683/virtualenv-20.29.2-py3-none-any.whl", hash = "sha256:febddfc3d1ea571bdb1dc0f98d7b45d24def7428214d4fb73cc486c9568cce6a", size = 4301478 },
]

[[package]]
name = "werkzeug"
version = "3.1.3"
source = { registry = "https://pypi.org/simple" }
dependencies = [
    { name = "markupsafe" },
]
sdist = { url = "https://files.pythonhosted.org/packages/9f/69/83029f1f6300c5fb2471d621ab06f6ec6b3324685a2ce0f9777fd4a8b71e/werkzeug-3.1.3.tar.gz", hash = "sha256:60723ce945c19328679790e3282cc758aa4a6040e4bb330f53d30fa546d44746", size = 806925 }
wheels = [
    { url = "https://files.pythonhosted.org/packages/52/24/ab44c871b0f07f491e5d2ad12c9bd7358e527510618cb1b803a88e986db1/werkzeug-3.1.3-py3-none-any.whl", hash = "sha256:54b78bf3716d19a65be4fceccc0d1d7b89e608834989dfae50ea87564639213e", size = 224498 },
]

[[package]]
name = "wrapt"
version = "1.17.2"
source = { registry = "https://pypi.org/simple" }
sdist = { url = "https://files.pythonhosted.org/packages/c3/fc/e91cc220803d7bc4db93fb02facd8461c37364151b8494762cc88b0fbcef/wrapt-1.17.2.tar.gz", hash = "sha256:41388e9d4d1522446fe79d3213196bd9e3b301a336965b9e27ca2788ebd122f3", size = 55531 }
wheels = [
    { url = "https://files.pythonhosted.org/packages/cd/f7/a2aab2cbc7a665efab072344a8949a71081eed1d2f451f7f7d2b966594a2/wrapt-1.17.2-cp311-cp311-macosx_10_9_universal2.whl", hash = "sha256:ff04ef6eec3eee8a5efef2401495967a916feaa353643defcc03fc74fe213b58", size = 53308 },
    { url = "https://files.pythonhosted.org/packages/50/ff/149aba8365fdacef52b31a258c4dc1c57c79759c335eff0b3316a2664a64/wrapt-1.17.2-cp311-cp311-macosx_10_9_x86_64.whl", hash = "sha256:4db983e7bca53819efdbd64590ee96c9213894272c776966ca6306b73e4affda", size = 38488 },
    { url = "https://files.pythonhosted.org/packages/65/46/5a917ce85b5c3b490d35c02bf71aedaa9f2f63f2d15d9949cc4ba56e8ba9/wrapt-1.17.2-cp311-cp311-macosx_11_0_arm64.whl", hash = "sha256:9abc77a4ce4c6f2a3168ff34b1da9b0f311a8f1cfd694ec96b0603dff1c79438", size = 38776 },
    { url = "https://files.pythonhosted.org/packages/ca/74/336c918d2915a4943501c77566db41d1bd6e9f4dbc317f356b9a244dfe83/wrapt-1.17.2-cp311-cp311-manylinux_2_17_aarch64.manylinux2014_aarch64.whl", hash = "sha256:0b929ac182f5ace000d459c59c2c9c33047e20e935f8e39371fa6e3b85d56f4a", size = 83776 },
    { url = "https://files.pythonhosted.org/packages/09/99/c0c844a5ccde0fe5761d4305485297f91d67cf2a1a824c5f282e661ec7ff/wrapt-1.17.2-cp311-cp311-manylinux_2_5_i686.manylinux1_i686.manylinux_2_17_i686.manylinux2014_i686.whl", hash = "sha256:f09b286faeff3c750a879d336fb6d8713206fc97af3adc14def0cdd349df6000", size = 75420 },
    { url = "https://files.pythonhosted.org/packages/b4/b0/9fc566b0fe08b282c850063591a756057c3247b2362b9286429ec5bf1721/wrapt-1.17.2-cp311-cp311-manylinux_2_5_x86_64.manylinux1_x86_64.manylinux_2_17_x86_64.manylinux2014_x86_64.whl", hash = "sha256:1a7ed2d9d039bd41e889f6fb9364554052ca21ce823580f6a07c4ec245c1f5d6", size = 83199 },
    { url = "https://files.pythonhosted.org/packages/9d/4b/71996e62d543b0a0bd95dda485219856def3347e3e9380cc0d6cf10cfb2f/wrapt-1.17.2-cp311-cp311-musllinux_1_2_aarch64.whl", hash = "sha256:129a150f5c445165ff941fc02ee27df65940fcb8a22a61828b1853c98763a64b", size = 82307 },
    { url = "https://files.pythonhosted.org/packages/39/35/0282c0d8789c0dc9bcc738911776c762a701f95cfe113fb8f0b40e45c2b9/wrapt-1.17.2-cp311-cp311-musllinux_1_2_i686.whl", hash = "sha256:1fb5699e4464afe5c7e65fa51d4f99e0b2eadcc176e4aa33600a3df7801d6662", size = 75025 },
    { url = "https://files.pythonhosted.org/packages/4f/6d/90c9fd2c3c6fee181feecb620d95105370198b6b98a0770cba090441a828/wrapt-1.17.2-cp311-cp311-musllinux_1_2_x86_64.whl", hash = "sha256:9a2bce789a5ea90e51a02dfcc39e31b7f1e662bc3317979aa7e5538e3a034f72", size = 81879 },
    { url = "https://files.pythonhosted.org/packages/8f/fa/9fb6e594f2ce03ef03eddbdb5f4f90acb1452221a5351116c7c4708ac865/wrapt-1.17.2-cp311-cp311-win32.whl", hash = "sha256:4afd5814270fdf6380616b321fd31435a462019d834f83c8611a0ce7484c7317", size = 36419 },
    { url = "https://files.pythonhosted.org/packages/47/f8/fb1773491a253cbc123c5d5dc15c86041f746ed30416535f2a8df1f4a392/wrapt-1.17.2-cp311-cp311-win_amd64.whl", hash = "sha256:acc130bc0375999da18e3d19e5a86403667ac0c4042a094fefb7eec8ebac7cf3", size = 38773 },
    { url = "https://files.pythonhosted.org/packages/a1/bd/ab55f849fd1f9a58ed7ea47f5559ff09741b25f00c191231f9f059c83949/wrapt-1.17.2-cp312-cp312-macosx_10_13_universal2.whl", hash = "sha256:d5e2439eecc762cd85e7bd37161d4714aa03a33c5ba884e26c81559817ca0925", size = 53799 },
    { url = "https://files.pythonhosted.org/packages/53/18/75ddc64c3f63988f5a1d7e10fb204ffe5762bc663f8023f18ecaf31a332e/wrapt-1.17.2-cp312-cp312-macosx_10_13_x86_64.whl", hash = "sha256:3fc7cb4c1c744f8c05cd5f9438a3caa6ab94ce8344e952d7c45a8ed59dd88392", size = 38821 },
    { url = "https://files.pythonhosted.org/packages/48/2a/97928387d6ed1c1ebbfd4efc4133a0633546bec8481a2dd5ec961313a1c7/wrapt-1.17.2-cp312-cp312-macosx_11_0_arm64.whl", hash = "sha256:8fdbdb757d5390f7c675e558fd3186d590973244fab0c5fe63d373ade3e99d40", size = 38919 },
    { url = "https://files.pythonhosted.org/packages/73/54/3bfe5a1febbbccb7a2f77de47b989c0b85ed3a6a41614b104204a788c20e/wrapt-1.17.2-cp312-cp312-manylinux_2_17_aarch64.manylinux2014_aarch64.whl", hash = "sha256:5bb1d0dbf99411f3d871deb6faa9aabb9d4e744d67dcaaa05399af89d847a91d", size = 88721 },
    { url = "https://files.pythonhosted.org/packages/25/cb/7262bc1b0300b4b64af50c2720ef958c2c1917525238d661c3e9a2b71b7b/wrapt-1.17.2-cp312-cp312-manylinux_2_5_i686.manylinux1_i686.manylinux_2_17_i686.manylinux2014_i686.whl", hash = "sha256:d18a4865f46b8579d44e4fe1e2bcbc6472ad83d98e22a26c963d46e4c125ef0b", size = 80899 },
    { url = "https://files.pythonhosted.org/packages/2a/5a/04cde32b07a7431d4ed0553a76fdb7a61270e78c5fd5a603e190ac389f14/wrapt-1.17.2-cp312-cp312-manylinux_2_5_x86_64.manylinux1_x86_64.manylinux_2_17_x86_64.manylinux2014_x86_64.whl", hash = "sha256:bc570b5f14a79734437cb7b0500376b6b791153314986074486e0b0fa8d71d98", size = 89222 },
    { url = "https://files.pythonhosted.org/packages/09/28/2e45a4f4771fcfb109e244d5dbe54259e970362a311b67a965555ba65026/wrapt-1.17.2-cp312-cp312-musllinux_1_2_aarch64.whl", hash = "sha256:6d9187b01bebc3875bac9b087948a2bccefe464a7d8f627cf6e48b1bbae30f82", size = 86707 },
    { url = "https://files.pythonhosted.org/packages/c6/d2/dcb56bf5f32fcd4bd9aacc77b50a539abdd5b6536872413fd3f428b21bed/wrapt-1.17.2-cp312-cp312-musllinux_1_2_i686.whl", hash = "sha256:9e8659775f1adf02eb1e6f109751268e493c73716ca5761f8acb695e52a756ae", size = 79685 },
    { url = "https://files.pythonhosted.org/packages/80/4e/eb8b353e36711347893f502ce91c770b0b0929f8f0bed2670a6856e667a9/wrapt-1.17.2-cp312-cp312-musllinux_1_2_x86_64.whl", hash = "sha256:e8b2816ebef96d83657b56306152a93909a83f23994f4b30ad4573b00bd11bb9", size = 87567 },
    { url = "https://files.pythonhosted.org/packages/17/27/4fe749a54e7fae6e7146f1c7d914d28ef599dacd4416566c055564080fe2/wrapt-1.17.2-cp312-cp312-win32.whl", hash = "sha256:468090021f391fe0056ad3e807e3d9034e0fd01adcd3bdfba977b6fdf4213ea9", size = 36672 },
    { url = "https://files.pythonhosted.org/packages/15/06/1dbf478ea45c03e78a6a8c4be4fdc3c3bddea5c8de8a93bc971415e47f0f/wrapt-1.17.2-cp312-cp312-win_amd64.whl", hash = "sha256:ec89ed91f2fa8e3f52ae53cd3cf640d6feff92ba90d62236a81e4e563ac0e991", size = 38865 },
    { url = "https://files.pythonhosted.org/packages/ce/b9/0ffd557a92f3b11d4c5d5e0c5e4ad057bd9eb8586615cdaf901409920b14/wrapt-1.17.2-cp313-cp313-macosx_10_13_universal2.whl", hash = "sha256:6ed6ffac43aecfe6d86ec5b74b06a5be33d5bb9243d055141e8cabb12aa08125", size = 53800 },
    { url = "https://files.pythonhosted.org/packages/c0/ef/8be90a0b7e73c32e550c73cfb2fa09db62234227ece47b0e80a05073b375/wrapt-1.17.2-cp313-cp313-macosx_10_13_x86_64.whl", hash = "sha256:35621ae4c00e056adb0009f8e86e28eb4a41a4bfa8f9bfa9fca7d343fe94f998", size = 38824 },
    { url = "https://files.pythonhosted.org/packages/36/89/0aae34c10fe524cce30fe5fc433210376bce94cf74d05b0d68344c8ba46e/wrapt-1.17.2-cp313-cp313-macosx_11_0_arm64.whl", hash = "sha256:a604bf7a053f8362d27eb9fefd2097f82600b856d5abe996d623babd067b1ab5", size = 38920 },
    { url = "https://files.pythonhosted.org/packages/3b/24/11c4510de906d77e0cfb5197f1b1445d4fec42c9a39ea853d482698ac681/wrapt-1.17.2-cp313-cp313-manylinux_2_17_aarch64.manylinux2014_aarch64.whl", hash = "sha256:5cbabee4f083b6b4cd282f5b817a867cf0b1028c54d445b7ec7cfe6505057cf8", size = 88690 },
    { url = "https://files.pythonhosted.org/packages/71/d7/cfcf842291267bf455b3e266c0c29dcb675b5540ee8b50ba1699abf3af45/wrapt-1.17.2-cp313-cp313-manylinux_2_5_i686.manylinux1_i686.manylinux_2_17_i686.manylinux2014_i686.whl", hash = "sha256:49703ce2ddc220df165bd2962f8e03b84c89fee2d65e1c24a7defff6f988f4d6", size = 80861 },
    { url = "https://files.pythonhosted.org/packages/d5/66/5d973e9f3e7370fd686fb47a9af3319418ed925c27d72ce16b791231576d/wrapt-1.17.2-cp313-cp313-manylinux_2_5_x86_64.manylinux1_x86_64.manylinux_2_17_x86_64.manylinux2014_x86_64.whl", hash = "sha256:8112e52c5822fc4253f3901b676c55ddf288614dc7011634e2719718eaa187dc", size = 89174 },
    { url = "https://files.pythonhosted.org/packages/a7/d3/8e17bb70f6ae25dabc1aaf990f86824e4fd98ee9cadf197054e068500d27/wrapt-1.17.2-cp313-cp313-musllinux_1_2_aarch64.whl", hash = "sha256:9fee687dce376205d9a494e9c121e27183b2a3df18037f89d69bd7b35bcf59e2", size = 86721 },
    { url = "https://files.pythonhosted.org/packages/6f/54/f170dfb278fe1c30d0ff864513cff526d624ab8de3254b20abb9cffedc24/wrapt-1.17.2-cp313-cp313-musllinux_1_2_i686.whl", hash = "sha256:18983c537e04d11cf027fbb60a1e8dfd5190e2b60cc27bc0808e653e7b218d1b", size = 79763 },
    { url = "https://files.pythonhosted.org/packages/4a/98/de07243751f1c4a9b15c76019250210dd3486ce098c3d80d5f729cba029c/wrapt-1.17.2-cp313-cp313-musllinux_1_2_x86_64.whl", hash = "sha256:703919b1633412ab54bcf920ab388735832fdcb9f9a00ae49387f0fe67dad504", size = 87585 },
    { url = "https://files.pythonhosted.org/packages/f9/f0/13925f4bd6548013038cdeb11ee2cbd4e37c30f8bfd5db9e5a2a370d6e20/wrapt-1.17.2-cp313-cp313-win32.whl", hash = "sha256:abbb9e76177c35d4e8568e58650aa6926040d6a9f6f03435b7a522bf1c487f9a", size = 36676 },
    { url = "https://files.pythonhosted.org/packages/bf/ae/743f16ef8c2e3628df3ddfd652b7d4c555d12c84b53f3d8218498f4ade9b/wrapt-1.17.2-cp313-cp313-win_amd64.whl", hash = "sha256:69606d7bb691b50a4240ce6b22ebb319c1cfb164e5f6569835058196e0f3a845", size = 38871 },
    { url = "https://files.pythonhosted.org/packages/3d/bc/30f903f891a82d402ffb5fda27ec1d621cc97cb74c16fea0b6141f1d4e87/wrapt-1.17.2-cp313-cp313t-macosx_10_13_universal2.whl", hash = "sha256:4a721d3c943dae44f8e243b380cb645a709ba5bd35d3ad27bc2ed947e9c68192", size = 56312 },
    { url = "https://files.pythonhosted.org/packages/8a/04/c97273eb491b5f1c918857cd26f314b74fc9b29224521f5b83f872253725/wrapt-1.17.2-cp313-cp313t-macosx_10_13_x86_64.whl", hash = "sha256:766d8bbefcb9e00c3ac3b000d9acc51f1b399513f44d77dfe0eb026ad7c9a19b", size = 40062 },
    { url = "https://files.pythonhosted.org/packages/4e/ca/3b7afa1eae3a9e7fefe499db9b96813f41828b9fdb016ee836c4c379dadb/wrapt-1.17.2-cp313-cp313t-macosx_11_0_arm64.whl", hash = "sha256:e496a8ce2c256da1eb98bd15803a79bee00fc351f5dfb9ea82594a3f058309e0", size = 40155 },
    { url = "https://files.pythonhosted.org/packages/89/be/7c1baed43290775cb9030c774bc53c860db140397047cc49aedaf0a15477/wrapt-1.17.2-cp313-cp313t-manylinux_2_17_aarch64.manylinux2014_aarch64.whl", hash = "sha256:40d615e4fe22f4ad3528448c193b218e077656ca9ccb22ce2cb20db730f8d306", size = 113471 },
    { url = "https://files.pythonhosted.org/packages/32/98/4ed894cf012b6d6aae5f5cc974006bdeb92f0241775addad3f8cd6ab71c8/wrapt-1.17.2-cp313-cp313t-manylinux_2_5_i686.manylinux1_i686.manylinux_2_17_i686.manylinux2014_i686.whl", hash = "sha256:a5aaeff38654462bc4b09023918b7f21790efb807f54c000a39d41d69cf552cb", size = 101208 },
    { url = "https://files.pythonhosted.org/packages/ea/fd/0c30f2301ca94e655e5e057012e83284ce8c545df7661a78d8bfca2fac7a/wrapt-1.17.2-cp313-cp313t-manylinux_2_5_x86_64.manylinux1_x86_64.manylinux_2_17_x86_64.manylinux2014_x86_64.whl", hash = "sha256:9a7d15bbd2bc99e92e39f49a04653062ee6085c0e18b3b7512a4f2fe91f2d681", size = 109339 },
    { url = "https://files.pythonhosted.org/packages/75/56/05d000de894c4cfcb84bcd6b1df6214297b8089a7bd324c21a4765e49b14/wrapt-1.17.2-cp313-cp313t-musllinux_1_2_aarch64.whl", hash = "sha256:e3890b508a23299083e065f435a492b5435eba6e304a7114d2f919d400888cc6", size = 110232 },
    { url = "https://files.pythonhosted.org/packages/53/f8/c3f6b2cf9b9277fb0813418e1503e68414cd036b3b099c823379c9575e6d/wrapt-1.17.2-cp313-cp313t-musllinux_1_2_i686.whl", hash = "sha256:8c8b293cd65ad716d13d8dd3624e42e5a19cc2a2f1acc74b30c2c13f15cb61a6", size = 100476 },
    { url = "https://files.pythonhosted.org/packages/a7/b1/0bb11e29aa5139d90b770ebbfa167267b1fc548d2302c30c8f7572851738/wrapt-1.17.2-cp313-cp313t-musllinux_1_2_x86_64.whl", hash = "sha256:4c82b8785d98cdd9fed4cac84d765d234ed3251bd6afe34cb7ac523cb93e8b4f", size = 106377 },
    { url = "https://files.pythonhosted.org/packages/6a/e1/0122853035b40b3f333bbb25f1939fc1045e21dd518f7f0922b60c156f7c/wrapt-1.17.2-cp313-cp313t-win32.whl", hash = "sha256:13e6afb7fe71fe7485a4550a8844cc9ffbe263c0f1a1eea569bc7091d4898555", size = 37986 },
    { url = "https://files.pythonhosted.org/packages/09/5e/1655cf481e079c1f22d0cabdd4e51733679932718dc23bf2db175f329b76/wrapt-1.17.2-cp313-cp313t-win_amd64.whl", hash = "sha256:eaf675418ed6b3b31c7a989fd007fa7c3be66ce14e5c3b27336383604c9da85c", size = 40750 },
    { url = "https://files.pythonhosted.org/packages/2d/82/f56956041adef78f849db6b289b282e72b55ab8045a75abad81898c28d19/wrapt-1.17.2-py3-none-any.whl", hash = "sha256:b18f2d1533a71f069c7f82d524a52599053d4c7166e9dd374ae2136b7f40f7c8", size = 23594 },
]

[[package]]
name = "xmltodict"
version = "0.14.2"
source = { registry = "https://pypi.org/simple" }
sdist = { url = "https://files.pythonhosted.org/packages/50/05/51dcca9a9bf5e1bce52582683ce50980bcadbc4fa5143b9f2b19ab99958f/xmltodict-0.14.2.tar.gz", hash = "sha256:201e7c28bb210e374999d1dde6382923ab0ed1a8a5faeece48ab525b7810a553", size = 51942 }
wheels = [
    { url = "https://files.pythonhosted.org/packages/d6/45/fc303eb433e8a2a271739c98e953728422fa61a3c1f36077a49e395c972e/xmltodict-0.14.2-py2.py3-none-any.whl", hash = "sha256:20cc7d723ed729276e808f26fb6b3599f786cbc37e06c65e192ba77c40f20aac", size = 9981 },
]

[[package]]
name = "yacs"
version = "0.1.8"
source = { registry = "https://pypi.org/simple" }
dependencies = [
    { name = "pyyaml" },
]
sdist = { url = "https://files.pythonhosted.org/packages/44/3e/4a45cb0738da6565f134c01d82ba291c746551b5bc82e781ec876eb20909/yacs-0.1.8.tar.gz", hash = "sha256:efc4c732942b3103bea904ee89af98bcd27d01f0ac12d8d4d369f1e7a2914384", size = 11100 }
wheels = [
    { url = "https://files.pythonhosted.org/packages/38/4f/fe9a4d472aa867878ce3bb7efb16654c5d63672b86dc0e6e953a67018433/yacs-0.1.8-py3-none-any.whl", hash = "sha256:99f893e30497a4b66842821bac316386f7bd5c4f47ad35c9073ef089aa33af32", size = 14747 },
]

[[package]]
name = "yarl"
version = "1.18.3"
source = { registry = "https://pypi.org/simple" }
dependencies = [
    { name = "idna" },
    { name = "multidict" },
    { name = "propcache" },
]
sdist = { url = "https://files.pythonhosted.org/packages/b7/9d/4b94a8e6d2b51b599516a5cb88e5bc99b4d8d4583e468057eaa29d5f0918/yarl-1.18.3.tar.gz", hash = "sha256:ac1801c45cbf77b6c99242eeff4fffb5e4e73a800b5c4ad4fc0be5def634d2e1", size = 181062 }
wheels = [
    { url = "https://files.pythonhosted.org/packages/40/93/282b5f4898d8e8efaf0790ba6d10e2245d2c9f30e199d1a85cae9356098c/yarl-1.18.3-cp311-cp311-macosx_10_9_universal2.whl", hash = "sha256:8503ad47387b8ebd39cbbbdf0bf113e17330ffd339ba1144074da24c545f0069", size = 141555 },
    { url = "https://files.pythonhosted.org/packages/6d/9c/0a49af78df099c283ca3444560f10718fadb8a18dc8b3edf8c7bd9fd7d89/yarl-1.18.3-cp311-cp311-macosx_10_9_x86_64.whl", hash = "sha256:02ddb6756f8f4517a2d5e99d8b2f272488e18dd0bfbc802f31c16c6c20f22193", size = 94351 },
    { url = "https://files.pythonhosted.org/packages/5a/a1/205ab51e148fdcedad189ca8dd587794c6f119882437d04c33c01a75dece/yarl-1.18.3-cp311-cp311-macosx_11_0_arm64.whl", hash = "sha256:67a283dd2882ac98cc6318384f565bffc751ab564605959df4752d42483ad889", size = 92286 },
    { url = "https://files.pythonhosted.org/packages/ed/fe/88b690b30f3f59275fb674f5f93ddd4a3ae796c2b62e5bb9ece8a4914b83/yarl-1.18.3-cp311-cp311-manylinux_2_17_aarch64.manylinux2014_aarch64.whl", hash = "sha256:d980e0325b6eddc81331d3f4551e2a333999fb176fd153e075c6d1c2530aa8a8", size = 340649 },
    { url = "https://files.pythonhosted.org/packages/07/eb/3b65499b568e01f36e847cebdc8d7ccb51fff716dbda1ae83c3cbb8ca1c9/yarl-1.18.3-cp311-cp311-manylinux_2_17_ppc64le.manylinux2014_ppc64le.whl", hash = "sha256:b643562c12680b01e17239be267bc306bbc6aac1f34f6444d1bded0c5ce438ca", size = 356623 },
    { url = "https://files.pythonhosted.org/packages/33/46/f559dc184280b745fc76ec6b1954de2c55595f0ec0a7614238b9ebf69618/yarl-1.18.3-cp311-cp311-manylinux_2_17_s390x.manylinux2014_s390x.whl", hash = "sha256:c017a3b6df3a1bd45b9fa49a0f54005e53fbcad16633870104b66fa1a30a29d8", size = 354007 },
    { url = "https://files.pythonhosted.org/packages/af/ba/1865d85212351ad160f19fb99808acf23aab9a0f8ff31c8c9f1b4d671fc9/yarl-1.18.3-cp311-cp311-manylinux_2_17_x86_64.manylinux2014_x86_64.whl", hash = "sha256:75674776d96d7b851b6498f17824ba17849d790a44d282929c42dbb77d4f17ae", size = 344145 },
    { url = "https://files.pythonhosted.org/packages/94/cb/5c3e975d77755d7b3d5193e92056b19d83752ea2da7ab394e22260a7b824/yarl-1.18.3-cp311-cp311-manylinux_2_5_i686.manylinux1_i686.manylinux_2_17_i686.manylinux2014_i686.whl", hash = "sha256:ccaa3a4b521b780a7e771cc336a2dba389a0861592bbce09a476190bb0c8b4b3", size = 336133 },
    { url = "https://files.pythonhosted.org/packages/19/89/b77d3fd249ab52a5c40859815765d35c91425b6bb82e7427ab2f78f5ff55/yarl-1.18.3-cp311-cp311-musllinux_1_2_aarch64.whl", hash = "sha256:2d06d3005e668744e11ed80812e61efd77d70bb7f03e33c1598c301eea20efbb", size = 347967 },
    { url = "https://files.pythonhosted.org/packages/35/bd/f6b7630ba2cc06c319c3235634c582a6ab014d52311e7d7c22f9518189b5/yarl-1.18.3-cp311-cp311-musllinux_1_2_armv7l.whl", hash = "sha256:9d41beda9dc97ca9ab0b9888cb71f7539124bc05df02c0cff6e5acc5a19dcc6e", size = 346397 },
    { url = "https://files.pythonhosted.org/packages/18/1a/0b4e367d5a72d1f095318344848e93ea70da728118221f84f1bf6c1e39e7/yarl-1.18.3-cp311-cp311-musllinux_1_2_i686.whl", hash = "sha256:ba23302c0c61a9999784e73809427c9dbedd79f66a13d84ad1b1943802eaaf59", size = 350206 },
    { url = "https://files.pythonhosted.org/packages/b5/cf/320fff4367341fb77809a2d8d7fe75b5d323a8e1b35710aafe41fdbf327b/yarl-1.18.3-cp311-cp311-musllinux_1_2_ppc64le.whl", hash = "sha256:6748dbf9bfa5ba1afcc7556b71cda0d7ce5f24768043a02a58846e4a443d808d", size = 362089 },
    { url = "https://files.pythonhosted.org/packages/57/cf/aadba261d8b920253204085268bad5e8cdd86b50162fcb1b10c10834885a/yarl-1.18.3-cp311-cp311-musllinux_1_2_s390x.whl", hash = "sha256:0b0cad37311123211dc91eadcb322ef4d4a66008d3e1bdc404808992260e1a0e", size = 366267 },
    { url = "https://files.pythonhosted.org/packages/54/58/fb4cadd81acdee6dafe14abeb258f876e4dd410518099ae9a35c88d8097c/yarl-1.18.3-cp311-cp311-musllinux_1_2_x86_64.whl", hash = "sha256:0fb2171a4486bb075316ee754c6d8382ea6eb8b399d4ec62fde2b591f879778a", size = 359141 },
    { url = "https://files.pythonhosted.org/packages/9a/7a/4c571597589da4cd5c14ed2a0b17ac56ec9ee7ee615013f74653169e702d/yarl-1.18.3-cp311-cp311-win32.whl", hash = "sha256:61b1a825a13bef4a5f10b1885245377d3cd0bf87cba068e1d9a88c2ae36880e1", size = 84402 },
    { url = "https://files.pythonhosted.org/packages/ae/7b/8600250b3d89b625f1121d897062f629883c2f45339623b69b1747ec65fa/yarl-1.18.3-cp311-cp311-win_amd64.whl", hash = "sha256:b9d60031cf568c627d028239693fd718025719c02c9f55df0a53e587aab951b5", size = 91030 },
    { url = "https://files.pythonhosted.org/packages/33/85/bd2e2729752ff4c77338e0102914897512e92496375e079ce0150a6dc306/yarl-1.18.3-cp312-cp312-macosx_10_13_universal2.whl", hash = "sha256:1dd4bdd05407ced96fed3d7f25dbbf88d2ffb045a0db60dbc247f5b3c5c25d50", size = 142644 },
    { url = "https://files.pythonhosted.org/packages/ff/74/1178322cc0f10288d7eefa6e4a85d8d2e28187ccab13d5b844e8b5d7c88d/yarl-1.18.3-cp312-cp312-macosx_10_13_x86_64.whl", hash = "sha256:7c33dd1931a95e5d9a772d0ac5e44cac8957eaf58e3c8da8c1414de7dd27c576", size = 94962 },
    { url = "https://files.pythonhosted.org/packages/be/75/79c6acc0261e2c2ae8a1c41cf12265e91628c8c58ae91f5ff59e29c0787f/yarl-1.18.3-cp312-cp312-macosx_11_0_arm64.whl", hash = "sha256:25b411eddcfd56a2f0cd6a384e9f4f7aa3efee14b188de13048c25b5e91f1640", size = 92795 },
    { url = "https://files.pythonhosted.org/packages/6b/32/927b2d67a412c31199e83fefdce6e645247b4fb164aa1ecb35a0f9eb2058/yarl-1.18.3-cp312-cp312-manylinux_2_17_aarch64.manylinux2014_aarch64.whl", hash = "sha256:436c4fc0a4d66b2badc6c5fc5ef4e47bb10e4fd9bf0c79524ac719a01f3607c2", size = 332368 },
    { url = "https://files.pythonhosted.org/packages/19/e5/859fca07169d6eceeaa4fde1997c91d8abde4e9a7c018e371640c2da2b71/yarl-1.18.3-cp312-cp312-manylinux_2_17_ppc64le.manylinux2014_ppc64le.whl", hash = "sha256:e35ef8683211db69ffe129a25d5634319a677570ab6b2eba4afa860f54eeaf75", size = 342314 },
    { url = "https://files.pythonhosted.org/packages/08/75/76b63ccd91c9e03ab213ef27ae6add2e3400e77e5cdddf8ed2dbc36e3f21/yarl-1.18.3-cp312-cp312-manylinux_2_17_s390x.manylinux2014_s390x.whl", hash = "sha256:84b2deecba4a3f1a398df819151eb72d29bfeb3b69abb145a00ddc8d30094512", size = 341987 },
    { url = "https://files.pythonhosted.org/packages/1a/e1/a097d5755d3ea8479a42856f51d97eeff7a3a7160593332d98f2709b3580/yarl-1.18.3-cp312-cp312-manylinux_2_17_x86_64.manylinux2014_x86_64.whl", hash = "sha256:00e5a1fea0fd4f5bfa7440a47eff01d9822a65b4488f7cff83155a0f31a2ecba", size = 336914 },
    { url = "https://files.pythonhosted.org/packages/0b/42/e1b4d0e396b7987feceebe565286c27bc085bf07d61a59508cdaf2d45e63/yarl-1.18.3-cp312-cp312-manylinux_2_5_i686.manylinux1_i686.manylinux_2_17_i686.manylinux2014_i686.whl", hash = "sha256:d0e883008013c0e4aef84dcfe2a0b172c4d23c2669412cf5b3371003941f72bb", size = 325765 },
    { url = "https://files.pythonhosted.org/packages/7e/18/03a5834ccc9177f97ca1bbb245b93c13e58e8225276f01eedc4cc98ab820/yarl-1.18.3-cp312-cp312-musllinux_1_2_aarch64.whl", hash = "sha256:5a3f356548e34a70b0172d8890006c37be92995f62d95a07b4a42e90fba54272", size = 344444 },
    { url = "https://files.pythonhosted.org/packages/c8/03/a713633bdde0640b0472aa197b5b86e90fbc4c5bc05b727b714cd8a40e6d/yarl-1.18.3-cp312-cp312-musllinux_1_2_armv7l.whl", hash = "sha256:ccd17349166b1bee6e529b4add61727d3f55edb7babbe4069b5764c9587a8cc6", size = 340760 },
    { url = "https://files.pythonhosted.org/packages/eb/99/f6567e3f3bbad8fd101886ea0276c68ecb86a2b58be0f64077396cd4b95e/yarl-1.18.3-cp312-cp312-musllinux_1_2_i686.whl", hash = "sha256:b958ddd075ddba5b09bb0be8a6d9906d2ce933aee81100db289badbeb966f54e", size = 346484 },
    { url = "https://files.pythonhosted.org/packages/8e/a9/84717c896b2fc6cb15bd4eecd64e34a2f0a9fd6669e69170c73a8b46795a/yarl-1.18.3-cp312-cp312-musllinux_1_2_ppc64le.whl", hash = "sha256:c7d79f7d9aabd6011004e33b22bc13056a3e3fb54794d138af57f5ee9d9032cb", size = 359864 },
    { url = "https://files.pythonhosted.org/packages/1e/2e/d0f5f1bef7ee93ed17e739ec8dbcb47794af891f7d165fa6014517b48169/yarl-1.18.3-cp312-cp312-musllinux_1_2_s390x.whl", hash = "sha256:4891ed92157e5430874dad17b15eb1fda57627710756c27422200c52d8a4e393", size = 364537 },
    { url = "https://files.pythonhosted.org/packages/97/8a/568d07c5d4964da5b02621a517532adb8ec5ba181ad1687191fffeda0ab6/yarl-1.18.3-cp312-cp312-musllinux_1_2_x86_64.whl", hash = "sha256:ce1af883b94304f493698b00d0f006d56aea98aeb49d75ec7d98cd4a777e9285", size = 357861 },
    { url = "https://files.pythonhosted.org/packages/7d/e3/924c3f64b6b3077889df9a1ece1ed8947e7b61b0a933f2ec93041990a677/yarl-1.18.3-cp312-cp312-win32.whl", hash = "sha256:f91c4803173928a25e1a55b943c81f55b8872f0018be83e3ad4938adffb77dd2", size = 84097 },
    { url = "https://files.pythonhosted.org/packages/34/45/0e055320daaabfc169b21ff6174567b2c910c45617b0d79c68d7ab349b02/yarl-1.18.3-cp312-cp312-win_amd64.whl", hash = "sha256:7e2ee16578af3b52ac2f334c3b1f92262f47e02cc6193c598502bd46f5cd1477", size = 90399 },
    { url = "https://files.pythonhosted.org/packages/30/c7/c790513d5328a8390be8f47be5d52e141f78b66c6c48f48d241ca6bd5265/yarl-1.18.3-cp313-cp313-macosx_10_13_universal2.whl", hash = "sha256:90adb47ad432332d4f0bc28f83a5963f426ce9a1a8809f5e584e704b82685dcb", size = 140789 },
    { url = "https://files.pythonhosted.org/packages/30/aa/a2f84e93554a578463e2edaaf2300faa61c8701f0898725842c704ba5444/yarl-1.18.3-cp313-cp313-macosx_10_13_x86_64.whl", hash = "sha256:913829534200eb0f789d45349e55203a091f45c37a2674678744ae52fae23efa", size = 94144 },
    { url = "https://files.pythonhosted.org/packages/c6/fc/d68d8f83714b221a85ce7866832cba36d7c04a68fa6a960b908c2c84f325/yarl-1.18.3-cp313-cp313-macosx_11_0_arm64.whl", hash = "sha256:ef9f7768395923c3039055c14334ba4d926f3baf7b776c923c93d80195624782", size = 91974 },
    { url = "https://files.pythonhosted.org/packages/56/4e/d2563d8323a7e9a414b5b25341b3942af5902a2263d36d20fb17c40411e2/yarl-1.18.3-cp313-cp313-manylinux_2_17_aarch64.manylinux2014_aarch64.whl", hash = "sha256:88a19f62ff30117e706ebc9090b8ecc79aeb77d0b1f5ec10d2d27a12bc9f66d0", size = 333587 },
    { url = "https://files.pythonhosted.org/packages/25/c9/cfec0bc0cac8d054be223e9f2c7909d3e8442a856af9dbce7e3442a8ec8d/yarl-1.18.3-cp313-cp313-manylinux_2_17_ppc64le.manylinux2014_ppc64le.whl", hash = "sha256:e17c9361d46a4d5addf777c6dd5eab0715a7684c2f11b88c67ac37edfba6c482", size = 344386 },
    { url = "https://files.pythonhosted.org/packages/ab/5d/4c532190113b25f1364d25f4c319322e86232d69175b91f27e3ebc2caf9a/yarl-1.18.3-cp313-cp313-manylinux_2_17_s390x.manylinux2014_s390x.whl", hash = "sha256:1a74a13a4c857a84a845505fd2d68e54826a2cd01935a96efb1e9d86c728e186", size = 345421 },
    { url = "https://files.pythonhosted.org/packages/23/d1/6cdd1632da013aa6ba18cee4d750d953104a5e7aac44e249d9410a972bf5/yarl-1.18.3-cp313-cp313-manylinux_2_17_x86_64.manylinux2014_x86_64.whl", hash = "sha256:41f7ce59d6ee7741af71d82020346af364949314ed3d87553763a2df1829cc58", size = 339384 },
    { url = "https://files.pythonhosted.org/packages/9a/c4/6b3c39bec352e441bd30f432cda6ba51681ab19bb8abe023f0d19777aad1/yarl-1.18.3-cp313-cp313-manylinux_2_5_i686.manylinux1_i686.manylinux_2_17_i686.manylinux2014_i686.whl", hash = "sha256:f52a265001d830bc425f82ca9eabda94a64a4d753b07d623a9f2863fde532b53", size = 326689 },
    { url = "https://files.pythonhosted.org/packages/23/30/07fb088f2eefdc0aa4fc1af4e3ca4eb1a3aadd1ce7d866d74c0f124e6a85/yarl-1.18.3-cp313-cp313-musllinux_1_2_aarch64.whl", hash = "sha256:82123d0c954dc58db301f5021a01854a85bf1f3bb7d12ae0c01afc414a882ca2", size = 345453 },
    { url = "https://files.pythonhosted.org/packages/63/09/d54befb48f9cd8eec43797f624ec37783a0266855f4930a91e3d5c7717f8/yarl-1.18.3-cp313-cp313-musllinux_1_2_armv7l.whl", hash = "sha256:2ec9bbba33b2d00999af4631a3397d1fd78290c48e2a3e52d8dd72db3a067ac8", size = 341872 },
    { url = "https://files.pythonhosted.org/packages/91/26/fd0ef9bf29dd906a84b59f0cd1281e65b0c3e08c6aa94b57f7d11f593518/yarl-1.18.3-cp313-cp313-musllinux_1_2_i686.whl", hash = "sha256:fbd6748e8ab9b41171bb95c6142faf068f5ef1511935a0aa07025438dd9a9bc1", size = 347497 },
    { url = "https://files.pythonhosted.org/packages/d9/b5/14ac7a256d0511b2ac168d50d4b7d744aea1c1aa20c79f620d1059aab8b2/yarl-1.18.3-cp313-cp313-musllinux_1_2_ppc64le.whl", hash = "sha256:877d209b6aebeb5b16c42cbb377f5f94d9e556626b1bfff66d7b0d115be88d0a", size = 359981 },
    { url = "https://files.pythonhosted.org/packages/ca/b3/d493221ad5cbd18bc07e642894030437e405e1413c4236dd5db6e46bcec9/yarl-1.18.3-cp313-cp313-musllinux_1_2_s390x.whl", hash = "sha256:b464c4ab4bfcb41e3bfd3f1c26600d038376c2de3297760dfe064d2cb7ea8e10", size = 366229 },
    { url = "https://files.pythonhosted.org/packages/04/56/6a3e2a5d9152c56c346df9b8fb8edd2c8888b1e03f96324d457e5cf06d34/yarl-1.18.3-cp313-cp313-musllinux_1_2_x86_64.whl", hash = "sha256:8d39d351e7faf01483cc7ff7c0213c412e38e5a340238826be7e0e4da450fdc8", size = 360383 },
    { url = "https://files.pythonhosted.org/packages/fd/b7/4b3c7c7913a278d445cc6284e59b2e62fa25e72758f888b7a7a39eb8423f/yarl-1.18.3-cp313-cp313-win32.whl", hash = "sha256:61ee62ead9b68b9123ec24bc866cbef297dd266175d53296e2db5e7f797f902d", size = 310152 },
    { url = "https://files.pythonhosted.org/packages/f5/d5/688db678e987c3e0fb17867970700b92603cadf36c56e5fb08f23e822a0c/yarl-1.18.3-cp313-cp313-win_amd64.whl", hash = "sha256:578e281c393af575879990861823ef19d66e2b1d0098414855dd367e234f5b3c", size = 315723 },
    { url = "https://files.pythonhosted.org/packages/f5/4b/a06e0ec3d155924f77835ed2d167ebd3b211a7b0853da1cf8d8414d784ef/yarl-1.18.3-py3-none-any.whl", hash = "sha256:b57f4f58099328dfb26c6a771d09fb20dbbae81d20cfb66141251ea063bd101b", size = 45109 },
]

[[package]]
name = "zipp"
version = "3.21.0"
source = { registry = "https://pypi.org/simple" }
sdist = { url = "https://files.pythonhosted.org/packages/3f/50/bad581df71744867e9468ebd0bcd6505de3b275e06f202c2cb016e3ff56f/zipp-3.21.0.tar.gz", hash = "sha256:2c9958f6430a2040341a52eb608ed6dd93ef4392e02ffe219417c1b28b5dd1f4", size = 24545 }
wheels = [
    { url = "https://files.pythonhosted.org/packages/b7/1a/7e4798e9339adc931158c9d69ecc34f5e6791489d469f5e50ec15e35f458/zipp-3.21.0-py3-none-any.whl", hash = "sha256:ac1bbe05fd2991f160ebce24ffbac5f6d11d83dc90891255885223d42b3cd931", size = 9630 },
]<|MERGE_RESOLUTION|>--- conflicted
+++ resolved
@@ -2353,11 +2353,7 @@
 
 [[package]]
 name = "qute"
-<<<<<<< HEAD
-version = "0.4.1"
-=======
 version = "0.5.0"
->>>>>>> 1e942505
 source = { editable = "." }
 dependencies = [
     { name = "hiddenlayer" },
